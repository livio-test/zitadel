--- conflicted
+++ resolved
@@ -804,7 +804,78 @@
     POST: /orgs/me/_reactivate
 
 
-<<<<<<< HEAD
+### SetOrgMetadata
+
+> **rpc** SetOrgMetadata([SetOrgMetadataRequest](#setorgmetadatarequest))
+[SetOrgMetadataResponse](#setorgmetadataresponse)
+
+Sets a org metadata by key
+
+
+
+    POST: /metadata/{key}
+
+
+### BulkSetOrgMetadata
+
+> **rpc** BulkSetOrgMetadata([BulkSetOrgMetadataRequest](#bulksetorgmetadatarequest))
+[BulkSetOrgMetadataResponse](#bulksetorgmetadataresponse)
+
+Set a list of org metadata
+
+
+
+    POST: /metadata/_bulk
+
+
+### ListOrgMetadata
+
+> **rpc** ListOrgMetadata([ListOrgMetadataRequest](#listorgmetadatarequest))
+[ListOrgMetadataResponse](#listorgmetadataresponse)
+
+Returns the org metadata
+
+
+
+    POST: /metadata/_search
+
+
+### GetOrgMetadata
+
+> **rpc** GetOrgMetadata([GetOrgMetadataRequest](#getorgmetadatarequest))
+[GetOrgMetadataResponse](#getorgmetadataresponse)
+
+Returns the org metadata by key
+
+
+
+    GET: /metadata/{key}
+
+
+### RemoveOrgMetadata
+
+> **rpc** RemoveOrgMetadata([RemoveOrgMetadataRequest](#removeorgmetadatarequest))
+[RemoveOrgMetadataResponse](#removeorgmetadataresponse)
+
+Removes a org metadata by key
+
+
+
+    DELETE: /metadata/{key}
+
+
+### BulkRemoveOrgMetadata
+
+> **rpc** BulkRemoveOrgMetadata([BulkRemoveOrgMetadataRequest](#bulkremoveorgmetadatarequest))
+[BulkRemoveOrgMetadataResponse](#bulkremoveorgmetadataresponse)
+
+Set a list of org metadata
+
+
+
+    DELETE: /metadata/_bulk
+
+
 ### RemoveOrg
 
 > **rpc** RemoveOrg([RemoveOrgRequest](#removeorgrequest))
@@ -816,78 +887,6 @@
 
 
     DELETE: /orgs/me
-=======
-### SetOrgMetadata
-
-> **rpc** SetOrgMetadata([SetOrgMetadataRequest](#setorgmetadatarequest))
-[SetOrgMetadataResponse](#setorgmetadataresponse)
-
-Sets a org metadata by key
-
-
-
-    POST: /metadata/{key}
-
-
-### BulkSetOrgMetadata
-
-> **rpc** BulkSetOrgMetadata([BulkSetOrgMetadataRequest](#bulksetorgmetadatarequest))
-[BulkSetOrgMetadataResponse](#bulksetorgmetadataresponse)
-
-Set a list of org metadata
-
-
-
-    POST: /metadata/_bulk
-
-
-### ListOrgMetadata
-
-> **rpc** ListOrgMetadata([ListOrgMetadataRequest](#listorgmetadatarequest))
-[ListOrgMetadataResponse](#listorgmetadataresponse)
-
-Returns the org metadata
-
-
-
-    POST: /metadata/_search
-
-
-### GetOrgMetadata
-
-> **rpc** GetOrgMetadata([GetOrgMetadataRequest](#getorgmetadatarequest))
-[GetOrgMetadataResponse](#getorgmetadataresponse)
-
-Returns the org metadata by key
-
-
-
-    GET: /metadata/{key}
-
-
-### RemoveOrgMetadata
-
-> **rpc** RemoveOrgMetadata([RemoveOrgMetadataRequest](#removeorgmetadatarequest))
-[RemoveOrgMetadataResponse](#removeorgmetadataresponse)
-
-Removes a org metadata by key
-
-
-
-    DELETE: /metadata/{key}
-
-
-### BulkRemoveOrgMetadata
-
-> **rpc** BulkRemoveOrgMetadata([BulkRemoveOrgMetadataRequest](#bulkremoveorgmetadatarequest))
-[BulkRemoveOrgMetadataResponse](#bulkremoveorgmetadataresponse)
-
-Set a list of org metadata
-
-
-
-    DELETE: /metadata/_bulk
->>>>>>> 2d6281ce
 
 
 ### ListOrgDomains
@@ -6963,7 +6962,6 @@
 
 
 
-<<<<<<< HEAD
 ### RemoveOrgRequest
 
 
@@ -6971,7 +6969,16 @@
 
 
 ### RemoveOrgResponse
-=======
+
+
+
+| Field | Type | Description | Validation |
+| ----- | ---- | ----------- | ----------- |
+| details |  zitadel.v1.ObjectDetails | - |  |
+
+
+
+
 ### RemoveOrgMetadataRequest
 
 
@@ -6984,7 +6991,6 @@
 
 
 ### RemoveOrgMetadataResponse
->>>>>>> 2d6281ce
 
 
 
