{
  "APP_NAME": "ZITADEL",
  "PAGINATOR": {
    "PREVIOUS": "Zurück",
    "NEXT": "Weiter",
    "COUNT": "Ergebnisse"
  },
  "ONBOARDING": {
    "HEADER": "Erste Schritte",
    "TITLE": "Lernen Sie unsere ZITADEL Console kennen.",
    "LOGINDESC": "Melden Sie sich an um Zugriff auf Funktionen von Zitadel zu erhalten",
    "LOGIN": "Anmelden",
    "DESCRIPTION": "Führen Sie die folgenden Schritte aus und passen Sie ZITADEL optimal an Ihre Bedürfnisse an.",
    "STEPS_TITLE": "Führen Sie die folgenden Schritte in gewünschter Reihenfolge aus:",
    "STEPS": {
      "1": {
        "TITLE": "Projekt erstellen",
        "DESC": "Erstellen Sie Ihr erstes Projekt und legen Sie Zugangsberechtigungen eventueller Mitarbeiter fest."
      },
      "2": {
        "TITLE": "Applikation erstellen",
        "DESC": "Erstellen Sie eine Applikation innerhalb Ihres Projektes und legen Sie dessen Eigenschaften fest."
      },
      "3": {
        "TITLE": "Sicherheit verbessern",
        "DESC": "Erweitern Sie die Zugangsrichtlinien und erhöhen Sie dadurch die Sicherheit ihrer Benutzer."
      }
    },
    "START": "Start",
    "DOCS": "Docs"
  },
  "HOME": {
    "TITLE": "ZITADEL",
    "SECURITYANDPRIVACY": "Datenschutz und Personalisierung",
    "SECURITYANDPRIVACY_DESC": "Verwalte Deine Informationen und Sicherheitseinstellungen.",
    "SECURITYANDPRIVACY_BUTTON": "Daten verwalten und personalisieren",
    "CHANGE_PWD": "Password ändern",
    "PROTECTION": "Organisationsrichtlinien",
    "PROTECTION_DESC": "Verwalte Deine Organisationsrichtlinien und entdecke die vorgefertigte Lösungen, die Zeit sparen und Sicherheit gewährleisten.",
    "PROTECTION_BUTTON": "Erkunden",
    "PROJECTS": "Volle Skalierbarkeit und Anpassungsfähigkeit",
    "PROJECTS_DESC": "Autorisiere andere Benutzer, Deine eigenen Projekte zu verwenden, oder erstelle benutzerdefinierte Rollen für berechtigte Projekte",
    "PROJECTS_BUTTON": "Projektübersicht",
    "PROJECTS_NEW_LINK": "Neues Projekt erstellen",
    "IAM_CREATE_ORG": "Organisation erstellen",
    "ORG_POLICY_COMPLEXITY": "Passwort Komplexität",
    "ORG_POLICY_IAM": "Organisation Zugangseinstellungen",
    "ORG_POLICY_LOGIN": "Login Richtlinie",
    "IAM_POLICY_COMPLEXITY": "Systemweite Passwort Komplexität",
    "IAM_POLICY_IAM": "Systemweite Zugangseinstellungen",
    "IAN_POLICY_LOGIN": "Systemweite Login Richtlinie",
    "USERS": "Erstelle und verwalte Deine Benutzer.",
    "USERS_DESC": "Überwache Dein Rollenkonzept in Echtzeit. Ergreife sofort Massnahmen.",
    "USERS_HUMANS": "Zeige Benutzer",
    "USERS_MACHINES": "Zeige Service User",
    "USERS_CREATE": "User erstellen",
    "USERS_BUTTON": "Benutzer anzeigen",
    "IAM": "Identity- und Access-Management",
    "IAM_DESC": "Verwalte Deine Organisationen und Administratoren.",
    "IAM_BUTTON": "ZITADEL verwalten",
    "WELCOME": "Willkommen",
    "WELCOMESENTENCE": "Hier findest Du die empfohlenen Aktionen basierend auf Deinen zuletzt erworbenen Berechtigungen. Beachte bitte, dass Du möglicherweise Deine Organisation in der Kopfzeile wechseln musst.",
    "DISCLAIMER": "Du kannst nur die Einstellungen Deiner aktuellen Organisation, die in der Kopfzeile angegeben ist, sehen. ZITADEL behandelt Deine Daten vertraulich und sicher.",
    "DISCLAIMERLINK": "Mehr Informationen zur Sicherheit",
    "QUICKSTARTS": {
      "LABEL": "Erste Schritte",
      "TITLE": "Quickstarts",
      "DESCRIPTION": "Mit ZITADEL schnell durchstarten."
    }
  },
  "MENU": {
    "DASHBOARD": "Übersicht",
    "PERSONAL_INFO": "Persönliche Informationen",
    "DOCUMENTATION": "Dokumentation",
    "IAMPOLICIES": "IAM",
    "IAMEVENTSTORE": "Speicher",
    "ORGANIZATION": "Organisation",
    "ADMINSECTION": "ZITADEL Administration",
    "ORGSECTION": "Organisation",
    "PROJECTSSECTION": "Projektsektion",
    "PROJECT": "Projekte",
    "GRANTEDPROJECT": "Berechtigte Projekte",
    "USERSECTION": "Benutzersektion",
    "HUMANUSERS": "Benutzer",
    "MACHINEUSERS": "Service-Benutzer",
    "LOGOUT": "Alle Benutzer abmelden",
    "NEWORG": "Neue Organisation",
    "IAMADMIN": "Du bist ein IAM-Administrator. Beachte, dass Du erhöhte Rechte besitzt.",
    "SHOWORGS": "Alle Organisationen anzeigen",
    "GRANTSECTION": "Berechtigungssektion",
    "GRANTS": "Berechtigungen",
    "PRIVACY": "Datenschutz",
    "TOS": "AGB",
    "TOOLTIP": {
      "PERSONAL": "Verwalte deinen persönlichen Account, deine IDPs, Login Methoden, Faktoren und Berechtigungen",
      "IAMPOLICIES": "Verwalte ZITADELs globale Zugangsrichtlinien und verwalte ZITADEL Manager",
      "IAMEVENTSTORE": "Bereinige views und fehlerhafte Events",
      "ORG": "Verwalte die Zugangsrichtlinien und Domains deiner Organisation ",
      "SELFPROJECTS": "Verwalte die Projekte deiner Organisation",
      "GRANTEDPROJECTS": "Verwalte die berechtigten Projekte von anderen Organisationen",
      "HUMANUSERS": "Verwalte die Menschlichen Benutzer deiner Organisation",
      "MACHINEUSERS": "Verwalte die  Service Benutzer deiner Organisation",
      "AUTHZ": "Verwalte die Berechtigungen deiner Organisationsbenutzer"
    }
  },
  "ACTIONS": {
    "SET":"Übernehmen",
    "SHOW":"Aufklappen",
    "HIDE":"Zuklappen",
    "SAVE": "Speichern",
    "SAVENOW": "Speichern",
    "NEW": "Neu",
    "ADD": "Hinzufügen",
    "CREATE": "Erstellen",
    "CONTINUE": "Weiter",
    "BACK": "Zurück",
    "CLOSE": "Schliessen",
    "CLEAR": "Zurücksetzen",
    "CANCEL": "Abbrechen",
    "INFO": "Info",
    "OK": "OK",
    "VIEW": "Öffnen",
    "SELECTIONDELETE": "Ausgewählte löschen",
    "DELETE": "Löschen",
    "REMOVE": "Entfernen",
    "VERIFY": "Verifizieren",
    "FINISH": "Abschliessen",
    "CHANGE": "Ändern",
    "REACTIVATE": "Aktivieren",
    "DEACTIVATE": "Deaktivieren",
    "REFRESH": "Aktualisieren",
    "LOGIN": "Einloggen",
    "EDIT": "Bearbeiten",
    "PIN": "Anpinnen",
    "CONFIGURE": "Konfigurieren",
    "SEND": "Senden",
    "NEWVALUE": "Neuer Wert"
  },
  "RESOURCEID": "Ressourcen-ID",
  "TABLE": {
    "NOROWS": "Keine Daten"
  },
  "ERRORS": {
    "REQUIRED": "Bitte fülle alle benötigten Felder aus.",
    "TOKENINVALID": {
      "TITLE": "Du bist abgemeldet",
      "DESCRIPTION": "Klicke auf \"Einloggen\", um Dich erneut anzumelden."
    }
  },
  "USER": {
    "TITLE": "Persönliche Informationen",
    "DESCRIPTION": "Verwalte Deine persönlichen Informationen und Sicherheitseinstellungen",
    "PAGES": {
      "LIST": "Benutzer",
      "TITLE": "Benutzer",
      "DESCRIPTION": "Erfasse und verwalte die Benutzer in Deiner Organisation.",
      "LISTMACHINE": "Service-Benutzer",
      "DESCRIPTIONMACHINE": "Erfasse und verwalte die Service-Benutzer in Deiner Organisation.",
      "DETAIL": "Detail",
      "CREATE": "Erstellen",
      "MY": "Meine Informationen",
      "LOGINNAMES": "Login-Namen",
      "LOGINNAMESDESC": "Mit diesen Namen kannst Du Dich anmelden.",
      "COPY": "In die Zwischenablage kopieren",
      "COPIED": "In die Zwischenablage kopiert.",
      "NOUSER": "Kein Benutzer",
      "REACTIVATE": "Reaktivieren",
      "DEACTIVATE": "Deaktivieren",
      "FILTER": "Filter",
      "DELETE": "Benutzer löschen"
    },
    "DIALOG": {
      "DELETE_TITLE": "User löschen",
      "DELETE_DESCRIPTION": "Sie sind im Begriff einen Benutzer endgültig zu löschen. Wollen Sie dies wirklich tun?"
    },
    "SENDEMAILDIALOG": {
      "TITLE": "Email Benachrichtigung senden",
      "DESCRIPTION": "Klicken Sie den untenstehenden Button um ein verifizierungs Email an die aktuelle Adresse zu versenden oder ändern Sie die Emailadresse in dem Feld.",
      "NEWEMAIL": "Neue Email"
    },
    "TABLE": {
      "DEACTIVATE": "Deaktivieren",
      "ACTIVATE": "Aktivieren",
      "FILTER": {
        "0": "Nach Anzeigename filtern",
        "1": "Nach Username filtern",
        "2": "Nach Displayname filtern",
        "3": "Nach Benutzernamen filtern",
        "4": "Nach Email filtern",
        "5": "Nach Display Namen filtern",
        "10": "Nach Organisationsname filtern",
        "12": "Project Name"
      },
      "EMPTY": "Keine Einträge"
    },
    "PASSWORDLESS": {
      "TABLETYPE": "Typ",
      "TABLESTATE": "Status",
      "NAME": "Name",
      "TABLEACTIONS": "Aktionen",
      "TITLE": "Passwortlose Authentifizierungsmethoden",
      "DESCRIPTION": "Füge WebAuthn kompatible Authentifikatoren hinzu um dich passwortlos anzumelden.",
      "MANAGE_DESCRIPTION": "Verwalte die Multifaktor-Merkmale Deiner Benutzer.",
      "U2F": "Authentifikator hinzufügen",
      "U2F_DIALOG_TITLE": "Authentifikator hinzufügen",
      "U2F_DIALOG_DESCRIPTION": "Gib einen Namen für den von dir verwendeten Login an.",
      "U2F_SUCCESS": "Passwordless erfolgreich erstellt!",
      "U2F_ERROR": "Ein Fehler ist aufgetreten!",
      "U2F_NAME": "Authentifikator Name",
      "TYPE": {
        "0": "Keine MFA definiert",
        "1": "OTP",
        "2": "U2F"
      },
      "STATE": {
        "0": "Kein Status",
        "1": "Nicht bereit",
        "2": "Bereit",
        "3": "Gelöscht"
      },
      "DIALOG": {
        "DELETE_TITLE": "Passwordless entfernen",
        "DELETE_DESCRIPTION": "Sie sind im Begriff eine Passwortlose Authentifizierungsmethode zu entfernen. Sind sie sicher?"
      }
    },
    "MFA": {
      "TABLETYPE": "Typ",
      "TABLESTATE": "Status",
      "NAME": "Name",
      "TABLEACTIONS": "Aktionen",
      "TITLE": "Multifaktor-Authentisierung",
      "DESCRIPTION": "Füge einen zusätzlichen Faktor hinzu, um Dein Konto optimal zu schützen.",
      "MANAGE_DESCRIPTION": "Verwalte die Multifaktor-Merkmale Deiner Benutzer.",
      "ADD": "Faktor hinzufügen",
      "OTP": "OTP (One-Time Password)",
      "OTP_DIALOG_TITLE": "OTP hinzufügen",
      "OTP_DIALOG_DESCRIPTION": "Scanne den QR-Code mit einer Authenticator App und verifiziere den erhaltenen Code, um OTP zu aktivieren.",
      "U2F": "U2F (Universal 2nd Factor)",
      "U2F_DIALOG_TITLE": "U2F hinzufügen",
      "U2F_DIALOG_DESCRIPTION": "Gib einen Namen für den von dir verwendeten Universellen Multifaktor an.",
      "U2F_SUCCESS": "U2F erfolgreich erstellt!",
      "U2F_ERROR": "Ein Fehler ist aufgetreten!",
      "U2F_NAME": "U2F Name",
      "TYPE": {
        "0": "Keine MFA definiert",
        "1": "OTP",
        "2": "U2F"
      },
      "STATE": {
        "0": "Kein Status",
        "1": "Nicht bereit",
        "2": "Bereit",
        "3": "Gelöscht"
      },
      "DIALOG": {
        "MFA_DELETE_TITLE": "Zweiten Faktor entfernen",
        "MFA_DELETE_DESCRIPTION": "Sie sind im Begriff eine Zweitfaktormethode zu entfernen. Sind sie sicher?",
        "ADD_MFA_TITLE": "Zweiten Faktor hinzufügen",
        "ADD_MFA_DESCRIPTION": "Wählen Sie einen der verfügbaren Optionen."
      }
    },
    "EXTERNALIDP": {
      "TITLE": "Externe Identitäts Provider",
      "DESC": "",
      "IDPCONFIGID": "Idp Konfig ID",
      "IDPNAME": "Idp Name",
      "USERDISPLAYNAME": "Externer Name",
      "EXTERNALUSERID": "Externe Benutzer ID",
      "DIALOG": {
        "REMOVE_TITLE": "Idp entfernen",
        "REMOVE_DESCRIPTION": "Sie sind im Begriff einen Identity Provider zu entfernen. Wollen Sie dies wirklich tun?"
      }
    },
    "CREATE": {
      "TITLE": "Neuen Benutzer erstellen",
      "DESCRIPTION": "Gebe die erforderlichen Daten ein.",
      "NAMEANDEMAILSECTION": "Name und E-Mail",
      "GENDERLANGSECTION": "Geschlecht und Sprache",
      "PHONESECTION": "Telefonnummer",
      "PASSWORDSECTION": "Setze ein initiales Passwort.",
      "ADDRESSANDPHONESECTION": "Telefonnummer"
    },
    "CODEDIALOG": {
      "TITLE": "Telefonnummer verifizieren",
      "DESCRIPTION": "Gebe Deinen erhaltenen Code ein, um die Telefonnummer zu bestätigen.",
      "CODE": "Code"
    },
    "DATA": {
      "STATE": "Status",
      "STATE0": "Unbekannt",
      "STATE1": "Aktiv",
      "STATE2": "Inaktiv",
      "STATE3": "Gelöscht",
      "STATE4": "Gesperrt",
      "STATE5": "Suspendiert",
      "STATE6": "Initiiert"
    },
    "PROFILE": {
      "TITLE": "Profil",
      "EMAIL": "E-Mail",
      "PHONE": "Telefonnummer",
      "USERNAME": "Benutzername",
      "FIRSTNAME": "Vorname",
      "LASTNAME": "Nachname",
      "NICKNAME": "Spitzname",
      "DISPLAYNAME": "Anzeigename",
      "PREFERRED_LANGUAGE": "Sprache",
      "GENDER": "Geschlecht",
      "PASSWORD": "Passwort"
    },
    "MACHINE": {
      "TITLE": "Details Service-Benutzer",
      "USERNAME": "Benutzername",
      "NAME": "Name",
      "DESCRIPTION": "Beschreibung",
      "KEYSTITLE": "Schlüssel",
      "KEYSDESC": "Definiere Deine Schlüssel mit einem optionalen Ablaufdatum.",
      "ID": "Schlüssel-ID",
      "TYPE": "Typ",
      "EXPIRATIONDATE": "Ablaufdatum",
      "CHOOSEDATEAFTER": "Geben Sie ein valides Ablaufdatum an. Ab",
      "CHOOSEEXPIRY": "Definiere ein Ablaufdatum",
      "CREATIONDATE": "Erstelldatum",
      "KEYDETAILS": "Schlüssel Details",
      "ADD": {
        "TITLE": "Schlüssel hinzufügen",
        "DESCRIPTION": "Wähle den Typ und selektiere ein optionales Ablaufdatum."
      },
      "ADDED": {
        "TITLE": "Schlüssel wurde erstellt",
        "DESCRIPTION": "Speichern Sie den Schlüssen. Der Schlüssel kann später nicht nochmal aufgerufen werden!"
      },
      "KEYTYPES": {
        "1": "JSON"
      }
    },
    "PASSWORD": {
      "TITLE": "Passwort",
      "DESCRIPTION": "Gebe das neue Password unter Einhaltung der Richtlinie für die Komplexität ein.",
      "OLD": "Aktuelles Passwort",
      "NEW": "Neues Passwort",
      "CONFIRM": "Neues Passwort wiederholen",
      "RESET": "Passwort zurücksetzen",
      "SET": "Password neu setzen",
      "RESENDNOTIFICATION": "Link für das Zurücksetzen des Passworts senden",
      "REQUIRED": "Bitte prüfe, dass alle notwendigen Felder ausgefüllt sind.",
      "MINLENGTHERROR": "Das Passwort muss mindestens {{value}} Zeichen lang sein.",
      "NOTEQUAL": "Die Passwörter stimmen nicht überein."
    },
    "EMAIL": "E-Mail",
    "PHONE": "Telefonnummer",
    "PHONEEMPTY": "Keine Telefonnummer hinterlegt",
    "PHONEVERIFIED": "Telefonnummer bestätigt.",
    "EMAILVERIFIED": "Email verifiziert",
    "NOTVERIFIED": "nicht verifiziert",
    "PREFERRED_LOGINNAME": "Bevorzugter Loginname",
    "LOGINMETHODS": {
      "TITLE": "Kontaktinformationen",
      "DESCRIPTION": "Die Kontaktinformationen werden benötigt, um Dir wichtige Informationen wie Verifikationsnachrichten und Links für das Zurücksetzen des Passworts per E-Mail zu senden.",
      "EMAIL": {
        "TITLE": "E-Mail",
        "VALID": "Validiert",
        "RESEND": "Verifikationsmail erneut senden",
        "EDITTITLE": "Email ändern",
        "EDITDESC": "Geben Sie die neue Email in dem darunterliegenden Feld ein!"
      },
      "PHONE": {
        "TITLE": "Telefon",
        "VALID": "Validiert",
        "RESEND": "Verifikationsnachricht erneut senden",
        "EDITTITLE": "Nummer ändern",
        "EDITDESC": "Geben Sie die neue Nummer in dem darunterliegenden Feld ein!",
        "DELETETITLE": "Telefonnummer löschen",
        "DELETEDESC": "Wollen Sie die Telefonnummer wirklich löschen?"
      },
      "RESENDCODE": "Code erneut senden",
      "ENTERCODE": "Verifizieren",
      "ENTERCODE_DESC": "Verifikationscode senden und verifizieren."
    },
    "GRANTS": {
      "TITLE": "Benutzerberechtigungen",
      "DESCRIPTION": "Erteile diesem Benutzer Verwaltunszugriff auf bestimmte Projekte.",
      "CREATE": {
        "TITLE": "Benutzerberechtigung erstellen",
        "DESCRIPTION": "Suche nach der Organisation, dem Projekt und den verfügbaren Rollen."
      },
      "FILTER": {
        "0": "Nach User Anzeigename filtern",
        "1": "Nach Domain filtern",
        "2": "Nach Projectnamen filtern",
        "3": "Nach Rolle filtern"
      }
    },
    "VALIDATION": {
      "INVALIDPATTERN": "Das Passwort erfüllt nicht die vorgegebenen Regeln.",
      "NOTANEMAIL": "Der eingegebene Wert ist keine E-Mail Adresse.",
      "REQUIRED": "Das Eingagefeld ist leer.",
      "MINLENGTH": "Das Password muss mindestens {{requiredLength}} Zeichen lang sein.",
      "NOEMAIL": "Benutzername darf keine E-Mail-Adresse sein.",
      "UPPERCASEMISSING": "Password muss einen Grossbuchstaben beinhalten.",
      "LOWERCASEMISSING": "Password muss einen Kleinbuchstaben beinhalten.",
      "SYMBOLERROR": "Das Password muss ein Symbol/Satzzeichen beinhalten.",
      "NUMBERERROR": "Das Password muss eine Ziffer beinhalten."
    },
    "STATE": {
      "0": "Unbekannt",
      "1": "Aktiv",
      "2": "Abgelaufen"
    },
    "SEARCH": {
      "FOUND": "Gefunden"
    },
    "TARGET": {
      "SELF": "Um einen Benutzer aus einer anderen Organisation zu berechtigen, ",
      "EXTERNAL": "Um einen Benutzer Ihrer eigenen Organisation zu berechtigen, ",
      "CLICKHERE": "klicke hier"
    },
    "SIGNEDOUT": "Du bist abgemeldet. Klicke auf \"Anmelden\", um Dich erneut anzumelden.",
    "SIGNEDOUT_BTN": "Anmelden",
    "EDITACCOUNT": "Konto bearbeiten",
    "ADDACCOUNT": "Konto hinzufügen",
    "RESENDINITIALEMAIL": "Neue Initialisierungsmail senden",
    "RESENDEMAILNOTIFICATION": "Benachrichtigungsmail senden",
    "TOAST": {
      "CREATED": "Benutzer erfolgreich erstellt.",
      "SAVED": "Profil gespeichert.",
      "EMAILSAVED": "E-Mail gespeichert.",
      "INITEMAILSENT": "Initialisierung Email gesendet.",
      "PHONESAVED": "Telefonnummer gespeichert.",
      "PHONEREMOVED": "Telefonnummer gelöscht.",
      "PHONEVERIFIED": "Telefonnummer bestätigt.",
      "PHONEVERIFICATIONSENT": "Bestätigungscode per Telefonnummer gesendet.",
      "EMAILVERIFICATIONSENT": "Bestätigungscode per E-Mail gesendet.",
      "OTPREMOVED": "OTP entfernt.",
      "U2FREMOVED": "U2F entfernt.",
      "PASSWORDLESSREMOVED": "Passwordless entfernt.",
      "INITIALPASSWORDSET": "Initiales Passwort gesetzt.",
      "PASSWORDNOTIFICATIONSENT": "Passwortänderung mittgeteilt.",
      "PASSWORDCHANGED": "Passwort geändert.",
      "REACTIVATED": "Benutzer reaktiviert.",
      "DEACTIVATED": "Benutzer deaktiviert.",
      "SELECTEDREACTIVATED": "Selektierte Benutzer reaktiviert.",
      "SELECTEDDEACTIVATED": "Selektierte Benutzer deaktiviert.",
      "SELECTEDKEYSDELETED": "Selektierte Schlüssel gelöscht.",
      "KEYADDED": "Schlüssel hinzugefügt!",
      "MACHINEADDED": "Service User erstellt!",
      "DELETED": "Benutzer erfolgreich gelöscht!"
    },
    "MEMBERSHIPS": {
      "TITLE": "ZITADEL Manager-Rollen",
      "DESCRIPTION": "Dies sind alle Mitgliedschaften des Benutzers. Du kannst die entsprechenden Rechte auch auf der Organisations-, Projekt-, oder IAM-Detailseite aufrufen und modifizieren.",
      "CREATIONDATE": "Erstelldatum",
      "CHANGEDATE": "Letzte Änderung",
      "DISPLAYNAME": "Anzeigename",
      "REMOVE": "Entfernen",
      "TYPE": "Typ",
      "TYPES": {
        "UNKNOWN": "Unbekannt",
        "ORG": "Organisation",
        "PROJECT": "Projekt",
        "GRANTEDPROJECT": "Berechtigtes Projekt"
      }
    }
  },
  "IAM": {
    "POLICIES": {
      "TITLE": "IAM Administration",
      "DESCRIPTION": "Verwalte Richtlinen und Zugangseinstellungen von ZITADEL."
    },
    "EVENTSTORE": {
      "TITLE": "IAM Speicher Administration",
      "DESCRIPTION": "Verwalte Speicher Einstellungen von ZITADEL."
    },
    "MEMBER": {
      "TITLE": "Manager",
      "DESCRIPTION": "Manager können die Organisation bearbeiten und Projekte verwalten."
    },
    "VIEWS": {
      "TITLE": "Views",
      "DESCRIPTION": "Diese Ansicht zeigt die Anzeigen von ZITADEL. Diese können bei Bedarf zurückgesetzt werden.",
      "VIEWNAME": "Name",
      "DATABASE": "Datenbank",
      "SEQUENCE": "Sequenz",
      "EVENTTIMESTAMP": "Event Zeitstempel",
      "LASTSPOOL": "Erfolgreicher Durchlauf",
      "ACTIONS": "Aktionen",
      "CLEAR": "Aufräumen",
      "CLEARED": "View wurde erfolgreich zurückgesetzt!",
      "DIALOG": {
        "VIEW_CLEAR_TITLE": "View zurücksetzen?",
        "VIEW_CLEAR_DESCRIPTION": "Sie sind im Begriff eine View zu löschen. Durch das Löschen einer View wird ein Prozess gestartet, bei dem Daten für Endbenutzer möglicherweise nicht oder verzügert verfügbar sind. Sind Sie sicher?"
      }
    },
    "FAILEDEVENTS": {
      "TITLE": "Gescheiterte Events",
      "DESCRIPTION": "Das sind die gescheiterten Events.",
      "VIEWNAME": "Name",
      "DATABASE": "Datenbank",
      "FAILEDSEQUENCE": "betroffene Sequenz",
      "FAILURECOUNT": "Fehleranzahl",
      "ERRORMESSAGE": "Meldung",
      "ACTIONS": "Aktionen",
      "DELETE": "Entfernen",
      "DELETESUCCESS": "Gescheiterte Events entfernt."
    },
    "TOAST": {
      "MEMBERREMOVED": "Manager entfernt.",
      "MEMBERSADDED": "Manager hinzugefügt.",
      "MEMBERADDED": "Manager hinzugefügt.",
      "MEMBERCHANGED": "Manager geändert.",
      "ROLEREMOVED": "Rolle entfernt.",
      "ROLECHANGED": "Rolle geändert.",
      "REACTIVATED": "Reaktiviert.",
      "DEACTIVATED": "Deaktiviert."
    }
  },
  "ORG": {
    "PAGES": {
      "NAME": "Name",
      "ID": "ID",
      "CREATIONDATE": "Erstelldatum",
      "FILTER": "Filter",
      "FILTERPLACEHOLDER": "Filtern Sie nach dem Namen",
      "LIST": "Organisationen",
      "LISTDESCRIPTION": "Wähle eine Organisation aus.",
      "ACTIVE": "Aktiv",
      "CREATE": "Organisation erstellen",
      "ORGDETAIL_TITLE": "Gebe den Namen und die Domain für die neue Organisation ein.",
      "ORGDETAIL_TITLE_WITHOUT_DOMAIN": "Geben Sie den Namen der neuen Organisation ein.",
      "ORGDETAILUSER_TITLE": "Organisationsbesitzer hinzufügen",
      "CUSTOMDOMAINFEATUREMISSING":"Das Feature custom-domain ist auf Ihrer Organisation nicht freigeschaltet!",
      "ORGDOMAIN": {
        "TITLE": "Verifikation der Domain der Organisation",
        "VERIFICATION": "Überprüfe den Besitz Deiner Domain, indem Du eine Bestätigungsdatei herunterlädst und unter der angegebenen URL speicherst, oder indem Du sie mit einem DNS-Eintrag verifizierst.",
        "VERIFICATION_SKIP": "Du kannst die Überprüfung vorerst überspringen und Deine Organisation erstellen. Um Deine Organisation jedoch verwenden zu können, muss dieser Schritt abgeschlossen sein.",
        "VERIFICATION_VALIDATION_DESC": "Die Tokens werden regelmässig überprüft, um sicherzustellen, dass Du weiterhin im Besitz der Domain bist.",
        "VERIFICATION_NEWTOKEN_TITLE": "Neues Token anfordern",
        "VERIFICATION_NEWTOKEN_DESC": "Wenn Du ein neues Token anfordern willst, klicke auf die gewünschte Methode. Wenn Du ein vorhandenes Token validieren möchtest, klicke auf \"Verifizieren\".",
        "VERIFICATION_VALIDATION_ONGOING": "Ein Token zur Validierung wurde bereits angefragt. Klicke auf \"Verifizieren\", um dieses Token zu validieren.",
        "VERIFICATION_VALIDATION_ONGOING_TYPE": "Typ des Tokens:",
        "VERIFICATION_SUCCESSFUL": "Domain erfolgreich validiert!",
        "REQUESTNEWTOKEN": "Neues Token anfordern",
        "TYPES": {
          "1": "HTTP",
          "2": "DNS"
        }
      },
      "DOWNLOAD_FILE": "Datei herunterladen",
      "SELECTORGTOOLTIP": "Diese Organisation auswählen",
      "PRIMARYDOMAIN": "Primäre Domain",
      "STATE": "Status",
      "USEPASSWORD": "Initiales Password setzen"
    },
    "DOMAINS": {
      "NEW": "Domain hinzufügen",
      "TITLE": "Domains",
      "DESCRIPTION": "Konfiguriere die Domains, mit denen sich Deine Benutzer anmelden können.",
      "SETPRIMARY": "Primäre Domain setzen",
      "DELETE": {
        "TITLE": "Domain löschen?",
        "DESCRIPTION": "Du bist im Begriff, eine Domain aus Deiner Organisation zu löschen. Deine Benutzer können diese nach dem Löschen nicht mehr für den Login nutzen."
      },
      "ADD": {
        "TITLE": "Domain hinzufügen",
        "DESCRIPTION": "Du bist im Begriff, Deiner Organisation eine Domain hinzuzufügen. Deine Benutzer können diese nach der erfolgreichen Ausführung für den Login nutzen."
      }
    },
    "STATE": {
      "0": "Nicht definiert",
      "1": "Aktiv",
      "2": "Inaktiv"
    },
    "MEMBER": {
      "TITLE": "Manager der Organisation verwalten",
      "DESCRIPTION": "Definiere hier die Benutzer, die Operationen auf Deinen Organisationen vornehmen dürfen."
    },
    "TOAST": {
      "DEACTIVATED": "Organisation deaktiviert.",
      "REACTIVATED": "Organisation reaktiviert.",
      "DOMAINADDED": "Domain hinzugefügt.",
      "DOMAINREMOVED": "Domain entfernt.",
      "MEMBERADDED": "Manager hinzugefügt.",
      "MEMBERREMOVED": "Manager entfernt.",
      "MEMBERCHANGED": "Manager geändert.",
      "SETPRIMARY": "Primäre Domain gesetzt."
    }
  },
  "FEATURES": {
    "TITLE": "Features",
    "DESCRIPTION": "Hier können Sie Funktionen von ZITADEL auf Basis von Ihrer Preisstufe einsehen.",
    "BTN-EDIT": "Featureset anzeigen",
    "TIER": {
      "NAME": "Preisstufe Name",
      "DETAILS": "Abrechnungsdetails",
      "DETAILS_DESC": "Geben Sie hier Ihre Abrechnungsdaten ein.",
      "CUSTOMERINVALID": "Abrechnungsdaten sind nicht vollständig!",
      "CONTACT": "Kontakt",
      "COMPANY": "Name des Unternehmens",
      "ADDRESS": "Adresse",
      "CITY": "Ort",
      "POSTAL_CODE": "Postleitzahl",
      "COUNTRY": "Land",
      "TITLE": "Zitadel Preisstufe",
      "DESCRIPTION": "Zitadel arbeitet mit Stripe zusammen um die Rechnungsstellung zu vereinfachen. Der folgende Link leitet auf Stripe.com um.",
      "QUESTIONS": "Bei Fragen kontaktieren Sie unseren Support per Mail an ",
      "BTN": "Preisstufe ändern"
    },
    "DATA": {
      "AUDITLOGRETENTION": "Audit Log Retention",
      "LOGINPOLICYUSERNAMELOGIN": "Login Richtlinie: Login mit Username erlauben - benutzerdefiniert",
      "LOGINPOLICYPASSWORDRESET": "Login Richtlinie: Passwort vergessen Link nicht anzeigen - benutzerdefiniert",
      "LOGINPOLICYREGISTRATION": "Login Richtlinie: Registration erlauben - benutzerdefiniert",
      "LOGINPOLICYIDP": "Login Richtlinie: Identity Providers - benutzerdefiniert",
      "LOGINPOLICYFACTORS": "Login Richtlinie: Multifaktoren - benutzerdefiniert",
      "LOGINPOLICYPASSWORDLESS": "Login Richtlinie: Passwortlose Authentifizierung - benutzerdefiniert",
      "LOGINPOLICYCOMPLEXITYPOLICY": "Passwortkomplexitäts Richtlinie - benutzerdefiniert",
<<<<<<< HEAD
      "LABELPOLICY": "Label Richtlinie - benutzerdefiniert",
      "CUSTOMDOMAIN": "Domänen Verifikation - verfügbar",
      "CUSTOMTEXT": "Benutzerdefinierte Texte"
=======
      "LABELPOLICYPRIVATELABEL": "Label Richtlinie - benutzerdefiniert",
      "LABELPOLICYWATERMARK": "Label Richtlinie - Wasserzeichen",
      "CUSTOMDOMAIN": "Domänen Verifikation - verfügbar"
>>>>>>> 73d37459
    },
    "TIERSTATES": {
      "0": "Aktiv",
      "1": "Aktion erforderlich",
      "2": "Annuliert",
      "3": "Durch IAM Owner gesetzt"
    },
    "NOTAVAILABLE": "Feature {{value}} ist auf Ihrer organisation nicht freigeschaltet!",
    "RETENTIONDAYS": "Tage"
  },
  "POLICY": {
    "TITLE": "Richtlinen entdecken",
    "DESCRIPTION": "Vorgefertigte Richtlinien, die Dir Zeit sparen und die Sicherheit erhöhen.",
    "PWD_COMPLEXITY": {
      "TITLE": "Passwortkomplexität",
      "DESCRIPTION": "Stellt sicher, dass alle festgelegten Passwörter einem bestimmten Muster entsprechen.",
      "SYMBOLANDNUMBERERROR": "Das Password muss ein Symbol/Satzzeichen und eine Ziffer beinhalten.",
      "SYMBOLERROR": "Das Password muss ein Symbol/Satzzeichen beinhalten.",
      "NUMBERERROR": "Das Password muss eine Ziffer beinhalten.",
      "PATTERNERROR": "Das Passwort erfüllt nicht die vorgeschriebene Richtlinie."
    },
    "PRIVATELABELING": {
      "TITLE":"Private Labeling",
      "DESCRIPTION":"Verleihe dem Login deinen benutzerdefinierten Style und passe das Verhalten an.",
      "PREVIEW_DESCRIPTION":"Änderungen dieser Richtlinie werden automatisch in der Preview Umgebung verfügbar. Um die Preview zu Testen muss dem login flow der scope 'x-preview' mitgegeben werden.",
      "BTN":"Datei auswählen",
      "ACTIVATEPREVIEW":"Konfiguration übernehmen",
      "DARK":"Dunkler Modus",
      "LIGHT":"Heller Modus",
      "CHANGEVIEW":"Ansicht wechseln",
      "ACTIVATED":"Richtlinie wurde LIVE geschaltet",
      "THEME":"Modus",
      "COLORS":"Farben",
      "FONT":"Schrift",
      "ADVANCEDBEHAVIOR":"Erweitertes Verhalten",
      "PREVIEW": {
        "TITLE":"Anmeldung",
        "SECOND":"mit ZITADEL-Konto anmelden.",
        "ERROR":"Benutzer konnte nicht gefunden werden!",
        "PRIMARYBUTTON":"weiter",
        "SECONDARYBUTTON":"registrieren"
      }
    },
    "PWD_AGE": {
      "TITLE": "Gültigkeitsdauer für Passwörter",
      "DESCRIPTION": "Du kannst eine Richtlinie für die maximale Gültigkeitsdauer von Passwörtern festlegen. Diese Richtlinie löst eine Warnung nach Ablauf einer festgelegten Gültigkeitsdauer aus."
    },
    "PWD_LOCKOUT": {
      "TITLE": "Passwortsperre",
      "DESCRIPTION": "Standardmässig sind die Passwortwiederholungen bei Falscheingabe nicht begrenzt. Du musst diese Richtlinie installieren, wenn Du Wiederholungsversuche anzeigen, oder eine maximale Anzahl von wiederholten Passworteingaben festlegen möchtest."
    },
    "IAM_POLICY": {
      "TITLE": "Zugangseinstellungen IAM",
      "DESCRIPTION": "Definiere die Zugangseistellungen für Benutzer."
    },
    "PRIVATELABELING_POLICY": {
      "TITLE": "Private Labeling",
      "DESCRIPTION": "Definiere das Erscheinungsbild des Logins."
    },
    "LOGIN_POLICY": {
      "TITLE": "Login Richtlinien",
      "DESCRIPTION": "Definiere die Loginmethoden für Benutzer",
      "DESCRIPTIONCREATEADMIN": "Nutzer können sich mit den verfügbaren Idps authentifizieren.",
      "DESCRIPTIONCREATEMGMT": "Nutzer können sich mit den verfügbaren Idps authentifizieren. Achtung: Es kann zwischen System- und organisationsspezifischen Providern gewählt werden.",
      "SAVED": "Erfolgreich gespeichert."
    },
    "DEFAULTLABEL": "Die aktuelle Richtlinie entspricht der IAM-Standard Einstellung.",
    "BTN_INSTALL": "Installieren",
    "BTN_EDIT": "Modifizieren",
    "DATA": {
      "DESCRIPTION": "Beschreibung",
      "MINLENGTH": "Mindestlänge",
      "HASNUMBER": "erfordert Ziffer",
      "HASSYMBOL": "erfordert Symbol/Satzzeichen",
      "HASLOWERCASE": "erfordert Kleinbuchstaben",
      "HASUPPERCASE": "erfordert Grossbuchstaben",
      "SHOWLOCKOUTFAILURES": "Zeige Anzahl Anmeldeversuche",
      "MAXATTEMPTS": "Maximale Anzahl an Versuchen",
      "EXPIREWARNDAYS": "Ablauf Warnung nach Tagen",
      "MAXAGEDAYS": "Maximale Gültigkeit in Tagen",
      "USERLOGINMUSTBEDOMAIN": "Benutzer-Login muss eine Domain sein",
      "ALLOWUSERNAMEPASSWORD": "Benutzername Password erlaubt",
      "ALLOWEXTERNALIDP": "Externer IDP erlaubt",
      "ALLOWREGISTER": "Registrieren erlaubt",
      "ALLOWUSERNAMEPASSWORD_DESC": "Der konventionelle Login mit Benutzername und Passwort wird erlaubt.",
      "ALLOWEXTERNALIDP_DESC": "Der Login wird für die darunter liegenden Identity Provider erlaubt.",
      "ALLOWREGISTER_DESC": "Ist die Option gewählt, erscheint im Login ein zusätzlicher Schritt zum Registrieren eines Benutzers.",
      "FORCEMFA": "Mfa erzwingen",
      "FORCEMFA_DESC": "Ist die Option gewählt, müssen Benutzer einen zweiten Faktor für den Login verwenden.",
      "HIDEPASSWORDRESET": "Passwort vergessen ausblenden",
      "HIDEPASSWORDRESET_DESC": "Ist die Option gewählt, ist es nicht möglich im Login das Passwort zurück zusetzen via Passwort vergessen Link.",
      "HIDELOGINNAMESUFFIX":"Loginname Suffix ausblenden",
      "ERRORMSGPOPUP":"Fehler als Dialog Fenster",
      "DISABLEWATERMARK":"Wasserzeichen ausblenden"
    },
    "RESET": "Richtlinie zurücksetzen",
    "CREATECUSTOM": "Benutzerdefinierte Richtlinie erstellen",
    "TOAST": {
      "SET": "Richtline erfolgreich gesetzt!",
      "RESETSUCCESS": "Richtline zurückgesetzt!",
      "UPLOADSUCCESS": "Upload erfolgreich",
      "UPLOADFAILED":"Upload fehlgeschlagen!"
    }
  },
  "ORG_DETAIL": {
    "TITLE": "Organisation",
    "DESCRIPTION": "Hier kannst Du Deine Konfiguration der Organisation bearbeiten und Mitglieder verwalten.",
    "DETAIL": {
      "TITLE": "Detail",
      "NAME": "Name",
      "DOMAIN": "Domain",
      "STATE": {
        "0": "Nicht definiert",
        "1": "Aktiv",
        "2": "Inaktiv"
      }
    },
    "MEMBER": {
      "TITLE": "Mitglieder",
      "USERNAME": "Benutzername",
      "FIRSTNAME": "Vorname",
      "LASTNAME": "Nachname",
      "LOGINNAME": "Loginname",
      "EMAIL": "E-Mail",
      "ROLES": "Rollen",
      "ADD": "Mitglied hinzufügen",
      "ADDDESCRIPTION": "Gebe die E-Mail-Adressen der hinzuzufügenden Benutzer ein."
    },
    "TABLE": {
      "TOTAL": "Einträge gesamt",
      "SELECTION": "ausgewählt",
      "DEACTIVATE": "Benutzer deaktivieren",
      "ACTIVATE": "Benutzer aktivieren",
      "DELETE": "Benutzer löschen",
      "CLEAR": "Auswahl aufheben"
    }
  },
  "PROJECT": {
    "PAGES": {
      "TITLE": "Projekt",
      "DESCRIPTION": "Hier kannst Du wichtige Einstellungen prüfen und die Daten einsehen, mit denen das Projekt konfiguriert worden ist.",
      "LIST": "Projekte",
      "LISTDESCRIPTION": "Hier findest Du alle Projekte, für die Du Aktionen anzeigen oder ausführen darfst. Wenn Du Dein Projekt nicht finden kannst, wende Dich an einen Projektbesitzer oder an jemanden mit den entsprechenden Rechten, um Projektzugriff zu erhalten.",
      "DETAIL": "Details",
      "CREATE": "Projekt erstellen",
      "CREATE_DESC": "Gebe den Namen ein.",
      "ROLE": "Rolle",
      "NOITEMS": "Keine Projekte",
      "ZITADELPROJECT": "Diese Einstellungen gehören zum ZITADEL-Projekt. Wenn Du diese änderst, verhält sich ZITADEL möglicherweise nicht wie beabsichtigt.",
      "TYPE": {
        "OWNED": "Eigene Projekte",
        "GRANTED": "Berechtigte Projekte"
      },
      "PINNED": "Angepinnt",
      "ALL": "Alle",
      "CREATEDON": "Erstellt am",
      "LASTMODIFIED": "Zuletzt verändert am",
      "ADDNEW": "Neues Projekt erstellen",
      "DIALOG": {
        "REACTIVATE": {
          "TITLE": "Projekt reaktivieren",
          "DESCRIPTION": "Willst Du das Projekt wirklich reaktivieren?"
        },
        "DEACTIVATE": {
          "TITLE": "Projekt deaktivieren",
          "DESCRIPTION": "Willst Du das Projekt wirklich deaktivieren?"
        },
        "DELETE": {
          "TITLE": "Projekt löschen",
          "DESCRIPTION": "Willst Du das Projekt wirklich löschen?"
        }
      }
    },
    "STATE": {
      "TITLE": "Status",
      "0": "Nicht definiert",
      "1": "Aktiv",
      "2": "Inaktiv"
    },
    "TYPE": {
      "TITLE": "Typ",
      "0": "Unbekannter Typ",
      "1": "In Besitz",
      "2": "Berechtigt"
    },
    "NAME": "Name",
    "MEMBER": {
      "TITLE": "Manager",
      "TITLEDESC": "Manager können Änderungen an diesem Projekt vornehmen, wenn sie die nötigen Rollen haben.",
      "DESCRIPTION": "Hier findest Du alle Manager dieses Projekts. Du kannst ein neues Mitglied hinzufügen und bestehende verwalten.",
      "USERNAME": "Benutzername",
      "FIRSTNAME": "Vorname",
      "LASTNAME": "Nachname",
      "LOGINNAME": "Loginname",
      "EMAIL": "E-Mail",
      "ROLES": "Rollen",
      "USERID": "Benutzer-ID"
    },
    "GRANT": {
      "EMPTY": "Noch keine Organisation berechtigt",
      "TITLE": "Berechtigte Organisationen",
      "DESCRIPTION": "Gewähre einer anderen Organisation Zugriff auf dieses Projekt.",
      "CREATE": {
        "TITLE": "Organisation berechtigen",
        "SEL_USERS": "Selektiere die gewünschten Benutzer für das Erstellen der Berechtigung.",
        "SEL_ROLES": "Selektiere die gewünschten Rollen für das Erstellen der Berechtigung.",
        "SEL_PROJECT": "Suchen nach Projekt",
        "SEL_USER": "Suchen nach Benutzer",
        "SEL_ORG": "Suchen nach Domain",
        "SEL_ORG_DESC": "Gebe die vollständige Domain ein, um Resultate zu erhalten.",
        "ORG_TITLE": "Organisation",
        "ORG_DESCRIPTION": "Du bist im Begriff, einen Benutzer für die Organisation {{name}} zu berechtigen.",
        "ORG_DESCRIPTION_DESC": "Wechsle den Kontext, um die Organisation zu wechseln.",
        "SEL_ORG_FORMFIELD": "Vollständige Domain",
        "SEL_ORG_BUTTON": "Suche Organisation",
        "FOR_ORG": "Die Berechtigung wird erstellt für:"
      },
      "DETAIL": {
        "TITLE": "Organisationsberechtigung",
        "DESC": "Hier kannst Du die Eigenschaften der gewählten Organisationsberechtigung prüfen und editieren.",
        "MEMBERTITLE": "Berechtigte Manager der Organisation",
        "MEMBERDESC": "Dies sind die Manager der berechtigten Organisation. Wähle die Benutzer, die Zugriff zum Bearbeiten der jeweiligen Zugänge erhalten sollen.",
        "PROJECTNAME": "Projektname",
        "RESOURCEOWNER": "Besitzer"
      },
      "SHOWDETAIL": "Details anzeigen",
      "USER": "Benutzer",
      "MEMBERS": "Manager",
      "PROJECTNAME": "Projektname",
      "GRANTEDORG": "Berechtigte Organisation",
      "GRANTEDORGDOMAIN": "Domain",
      "RESOURCEOWNER": "Besitzer",
      "GRANTEDORGNAME": "Name der Organisation",
      "CREATIONDATE": "Erstelldatum",
      "CHANGEDATE": "Letzte Änderung",
      "DATES": "Datum",
      "ROLENAMESLIST": "Rollen",
      "NOROLES": "Keine Rollen",
      "TOAST": {
        "PROJECTGRANTUSERGRANTADDED": "Projektberechtigung erstellt.",
        "PROJECTGRANTADDED": "Projektberechtigung erstellt.",
        "PROJECTGRANTCHANGED": "Projektberechtigung geändert.",
        "PROJECTGRANTMEMBERADDED": "Berechtigungsmanager hinzugefügt.",
        "PROJECTGRANTMEMBERCHANGED": "Berechtigungsmanager verändert.",
        "PROJECTGRANTMEMBERREMOVED": "Berechtigungsmanager entfernt.",
        "PROJECTGRANTUPDATED": "Projectberechtigung geändert."
      },
      "ROLES": "Projektrollen"
    },
    "APP": {
      "TITLE": "Applikationen",
      "NAME": "Name",
      "NAMEREQUIRED": "Der Name ist erforderlich."
    },
    "ROLE": {
      "EMPTY": "Noch keine Rollen erstellt!",
      "ADDNEWLINE": "Zusätzliche Rolle hinzufügen",
      "KEY": "Key",
      "TITLE": "Rollen",
      "DESCRIPTION": "Definiere Rollen, die Du dann bei der Erstellung einer Projektberechtigung vergeben kannst.",
      "NAME": "Name",
      "DISPLAY_NAME": "Anzeigename",
      "GROUP": "Gruppe",
      "ACTIONS": "Aktion",
      "ADDTITLE": "Rolle erstellen",
      "ADDDESCRIPTION": "Gebe die Daten für die zu erstellende Rolle ein.",
      "EDITTITLE": "Rolle ändern",
      "EDITDESCRIPTION": "Gebe die Daten für die zu ändernde Rolle ein.",
      "DELETE": "Rolle löschen",
      "CREATIONDATE": "Erstelldatum",
      "SELECTGROUPTOOLTIP": "Wähle alle Rollen der Gruppe {{group}} aus.",
      "OPTIONS": "Optionen",
      "ASSERTION": "Rollen bei Authentisierung mitschicken",
      "ASSERTION_DESCRIPTION": "Rolleninformationen werden der Authentisierung per Token, UserInfo Endpoint oder anderen Methoden bereitgestellt, die in Applikationseinstellungen definiert sind.",
      "CHECK": "Rollen bei Authentisierung prüfen",
      "CHECK_DESCRIPTION": "Ist das Attribut gesetzt, kann ein Benutzer nur mit einem entsprechenden Rolle authentifiziert werden."
    },
    "TABLE": {
      "TOTAL": "Einträge gesamt:",
      "SELECTION": "ausgewählt",
      "DEACTIVATE": "Projekt deaktivieren",
      "ACTIVATE": "Projekt aktivieren",
      "DELETE": "Projekt löschen",
      "ORGNAME": "Name der Organisation",
      "ORGDOMAIN": "Domain der Organisation",
      "STATE": "Status",
      "TYPE": "Typ",
      "CREATIONDATE": "Erstelldatum",
      "CHANGEDATE": "Letzte Änderung",
      "RESOURCEOWNER": "Besitzer",
      "SHOWTABLE": "Tabellendarstellung",
      "SHOWGRID": "Rasterdarstellung",
      "EMPTY": "Kein Projekt gefunden"
    },
    "TOAST": {
      "MEMBERREMOVED": "Manager entfernt.",
      "MEMBERSADDED": "Manager hinzugefügt.",
      "MEMBERADDED": "Manager hinzugefügt.",
      "MEMBERCHANGED": "Manager geändert.",
      "ROLEREMOVED": "Rolle entfernt.",
      "ROLECHANGED": "Rolle geändert.",
      "REACTIVATED": "Reaktiviert",
      "DEACTIVATED": "Deaktiviert",
      "UPDATED": "Projekt gespeichert.",
      "GRANTUPDATED": "Berechtigung geändert.",
      "DELETED": "Projekt gelöscht."
    }
  },
  "NEXTSTEPS": {
    "TITLE": "Nächste Schritte"
  },
  "IDP": {
    "LIST": {
      "TITLE": "Identitäts Provider",
      "DESCRIPTION": "Definieren Sie hier Ihre zusätzlichen Idps, die sie für die Authentifizierung in Ihren Organisationen verwenden können."
    },
    "CREATE": {
      "TITLE": "Neuer Identitäts Provider",
      "DESCRIPTION": "Definieren Sie hier die Zugangsdaten des neuen Identitäts Providers"
    },
    "DETAIL": {
      "TITLE": "Identitäts Provider",
      "DESCRIPTION": "Generelle Konfiguration deines Identitäts Providers",
      "OIDC": {
        "TITLE": "OIDC Konfiguration",
        "DESCRIPTION": "Geben Sie die korrekte OIDC Konfiguration Ihres Identity Providers an!"
      }
    },
    "OWNERTYPES": {
      "0": "unknown",
      "1": "System",
      "2": "Organisation"
    },
    "TYPES": {
        "0": "unknown",
        "1": "OIDC"
    },
    "STATES": {
      "1": "aktiv",
      "2": "inaktiv"
    },
    "MAPPINGFIELD": {
      "1": "Preferred Username",
      "2": "Email"
    },
    "STYLE": "Style",
    "STYLEFIELD": {
      "0": "kein Styling",
      "1": "Google"
    },
    "TYPE": "Typ",
    "ID": "ID",
    "NAME": "Name",
    "CONFIG": "Konfiguration",
    "STATE": "Status",
    "ISSUER": "Issuer",
    "SCOPESLIST": "Scopes List",
    "CLIENTID": "Client ID",
    "CLIENTSECRET": "Client Secret",
    "IDPDISPLAYNAMMAPPING": "IDP Anzeigename Mapping",
    "USERNAMEMAPPING": "Username Mapping",
    "CREATIONDATE": "Erstelldatum",
    "CHANGEDATE": "Letzte Änderung",
    "DEACTIVATE": "Deaktivieren",
    "ACTIVATE": "Aktivieren",
    "DELETE": "Löschen",
    "DELETE_TITLE": "Idp löschen",
    "DELETE_DESCRIPTION": "Sie sind im Begriff einen Identity Provider zu löschen. Die daruch hervorgerufenen Änderungen sind unwiederruflich. Wollen Sie dies wirklich tun?",
    "DELETE_SELECTION_TITLE": "Identity Providers löschen",
    "DELETE_SELECTION_DESCRIPTION": "Sie sind im Begriff mehrere Identity Provider zu löschen. Die daruch hervorgerufenen Änderungen sind unwiederruflich. Wollen Sie dies wirklich tun?",
    "TOAST": {
      "SAVED": "Erfolgreich gespeichert.",
      "REACTIVATED": "Idp reaktiviert.",
      "DEACTIVATED": "Idp deaktiviert.",
      "SELECTEDREACTIVATED": "Selektierte Idps reaktiviert.",
      "SELECTEDDEACTIVATED": "Selektierte Idps deaktiviert.",
      "SELECTEDKEYSDELETED": "Selektierte Idps gelöscht.",
      "DELETED": "Idp erfolgreich gelöscht!"
    }
  },
  "MFA": {
    "LIST": {
      "MULTIFACTORTITLE": "Multifaktoren",
      "MULTIFACTORDESCRIPTION": "Definieren Sie hier Ihre Multifaktoren, die sie für die Authentifizierung verwenden können.",
      "SECONDFACTORTITLE": "Zweitfaktoren",
      "SECONDFACTORDESCRIPTION": "Definieren Sie hier Ihre Zweitfaktoren, die sie für die Authentifizierung verwenden können."
    },
    "CREATE": {
      "TITLE": "Neuer Faktor",
      "DESCRIPTION": "Definieren Sie hier den gewünschten Typ."
    },
    "DELETE": {
      "TITLE": "Faktor löschen",
      "DESCRIPTION": "Sie sind im Begriff einen Faktor zu löschen. Die daruch hervorgerufenen Änderungen sind unwiederruflich. Wollen Sie dies wirklich tun?"
    },
    "TOAST": {
      "ADDED": "Erfolgreich hinzugefügt.",
      "SAVED": "Erfolgreich gespeichert.",
      "DELETED": "Mfa erfolgreich gelöscht!"
    },
    "TYPE": "Typ",
    "MULTIFACTORTYPES": {
      "0": "Unknown",
      "1": "U2F with Pin"
    },
    "SECONDFACTORTYPES": {
      "0": "Unknown",
      "1": "OTP",
      "2": "U2F"
    }
  },
  "LOGINPOLICY": {
    "CREATE": {
      "TITLE": "Login Policy",
      "DESCRIPTION": "Definieren Sie hier, mit welchen Idps sich Ihre Benutzer anmelden können."
    },
    "IDPS": "Identity Providers",
    "ADDIDP": {
      "TITLE": "Identity Provider hinzufügen",
      "DESCRIPTION": "Sie können vordefinierte oder selbsterstellten Provider auswählen",
      "SELECTIDPS": "Identity Provider"
    },
    "PASSWORDLESS": "Passwordloser Login",
    "PASSWORDLESSTYPE": {
      "0": "Nicht erlaubt",
      "1": "Erlaubt"
    }
  },
  "APP": {
    "LIST": "Anwendungen",
    "PAGES": {
      "TITLE": "Anwendung",
      "DESCRIPTION": "Hier kannst Du Deine Anwendungen bearbeiten und deren Konfiguration anpassen.",
      "CREATE_OIDC": "OIDC-Anwendung",
      "CREATE_OIDC_DESC_TITLE": "Gebe die Daten der Anwendung Schritt für Schritt ein.",
      "CREATE_OIDC_DESC_SUB": "Es wird automatisch eine empfohlene Konfiguration generiert.",
      "DETAIL": {
        "TITLE": "Detail",
        "STATE": {
          "0": "Nicht definiert",
          "1": "Aktiv",
          "2": "Inaktiv"
        }
      },
      "DIALOG": {
        "DELETE": {
          "TITLE": "App löschen",
          "DESCRIPTION": "Wollen Sie diese App wirklich löschen?"
        }
      },
      "NEXTSTEPS": {
        "0": {
          "TITLE": "Rollen festlegen",
          "DESC": "Erfassen Sie Rollen für ihr Projekt"
        },
        "1": {
          "TITLE": "Benutzer hinzufügen",
          "DESC": "Fügen Sie Nutzer ihrer Organisation hinzu"
        },
        "2": {
          "TITLE": "Hilfe & Support",
          "DESC": "Lesen Sie unsere Dokumentation zum Erstellen von Applikation oder kontaktieren Sie unseren Support"
        }
      }
    },
    "NAME": "Name",
    "TYPE": "Anwendungstyp",
    "AUTHMETHOD": "Authentifizierungsmethode",
    "AUTHMETHODSECTION": "Authentifizierungsmethode",
    "GRANT": "Berechtigungstypen",
    "ADDITIONALORIGINS":"Zusätzliche Origins",
    "ADDITIONALORIGINSDESC":"Wenn sie zusätzliche Origins definieren wollen, die nicht den Redirect URIs gleichzusätzen sind, können Sie dies hier tun.",
    "ORIGINS":"Origins",
    "NOTANORIGIN":"Der Angegebene Wert ist kein Origin.",
    "OIDC": {
      "INFO": {
        "ISSUER": "Issuer",
        "CLIENTID": "Client Id"
      },
      "CURRENT": "Aktuelle Konfiguration",
      "TOKENSECTIONTITLE": "AuthToken Optionen",
      "REDIRECTSECTIONTITLE": "Weiterleitungseinstellungen",
      "PROSWITCH": "Konfigurator überspringen",
      "NAMEANDTYPESECTION": "Name und Typ",
      "TITLEFIRST": "Gebe zuerst einen Namen ein.",
      "TYPETITLE": "Welche Art von Anwendung möchtest Du erstellen?",
      "REDIRECTTITLE": "Wohin soll nach dem Log-in weitergeleitet werden?",
      "REDIRECTDESCRIPTIONWEB": "Die Weiterleitung muss mit https:// beginnen. http:// ist nur im Entwicklermodus zulässig.",
      "REDIRECTDESCRIPTIONNATIVE": "Die Weiterleitung muss mit einem eigenen Protokoll, http://127.0.0.1, http://[::1] oder http://localhost beginnen.",
      "REDIRECTNOTVALID": "Diese Weiterleitung ist nicht zulässig.",
      "COMMAORENTERSEPERATION": "mit ↵ trennen",
      "POSTREDIRECTTITLE": "Das ist die Weiterleitung nach einem Log-out.",
      "TYPEREQUIRED": "Der Typ ist notwendig.",
      "TITLE": "OIDC-Konfiguration",
      "CLIENTID": "Client ID",
      "CLIENTSECRET": "Client Secret",
      "CLIENTSECRET_NOSECRET":"Bei ihrem gewählten Authentication Flow wird kein Secret benötigt und steht daher nicht zur Verfügung.",
      "CLIENTSECRET_DESCRIPTION": "Verwahre das Client Secret an einem sicheren Ort, da es nicht mehr angezeigt werden kann, sobald der Dialog geschlossen wird.",
      "REGENERATESECRET": "Client Secret neu generieren",
      "DEVMODE": "Entwicklermodus",
      "DEVMODEDESC": "Bei eingeschaltetem Entwicklermodus werden die Weiterleitungs-URIs im OIDC-Flow nicht validiert.",
      "REDIRECT": "Weiterleitungs-URIs",
      "REDIRECTSECTION": "Weiterleitungs-URIs",
      "POSTLOGOUTREDIRECT": "URIs für Post-Log-out",
      "RESPONSESECTION": "Antworttypen",
      "GRANTSECTION": "Berechtigungstypen",
      "GRANTTITLE": "Wähle Deine Berechtigungstypen aus. Hinweis: \"Implizit\" ist nur für browser-basierte Anwendungen verfügbar.",
      "APPTYPE": {
        "0": "Web",
        "1": "User Agent",
        "2": "Native"
      },
      "RESPONSETYPE": "Antworttypen",
      "RESPONSE": {
        "0": "Code",
        "1": "ID-Token",
        "2": "Token-ID-Token"
      },
      "REFRESHTOKEN":"Refresh Token",
      "GRANTTYPE": "Berechtigungstypen",
      "GRANT": {
        "0": "Authorisation Code",
        "1": "Implicit",
        "2": "Refresh Token"
      },
      "AUTHMETHOD": {
        "0": "Basic",
        "1": "Post",
        "2": "None",
        "3": "Private Key JWT"
      },
      "TOKENTYPE": "Auth Token Typ",
      "TOKENTYPE0": "Bearer Token",
      "TOKENTYPE1": "JWT",
      "UNSECUREREDIRECT": "Ich hoffe, Du weisst, was Du tust.",
      "OVERVIEWSECTION": "Übersicht",
      "OVERVIEWTITLE": "Deine Konfiguration ist bereit. Du kannst sie hier nochmals prüfen.",
      "ACCESSTOKENROLEASSERTION": "Benutzerrollen dem Access Token hinzufügen",
      "ACCESSTOKENROLEASSERTION_DESCRIPTION": "Bei Auswahl werden dem Access Token die Rollen des Authentifizierten Benutzers hinzugefügt.",
      "IDTOKENROLEASSERTION": "Benutzerrollen im ID Token",
      "IDTOKENROLEASSERTION_DESCRIPTION": "Bei Auswahl werden dem Id Token die Rollen des Authentifizierten Benutzers hinzugefügt.",
      "IDTOKENUSERINFOASSERTION": "User Info im ID Token",
      "IDTOKENUSERINFOASSERTION_DESCRIPTION": "Ermöglich OIDC clients claims von profile, email, phone und address direkt vom ID Token zu beziehen.",
      "CLOCKSKEW": "ermöglicht Clients, den Taktversatz von OP und Client zu verarbeiten. Die Dauer (0-5s) wird der exp addiert und von iats, auth_time und nbf abgezogen.",
      "RECOMMENDED": "Empfohlen",
      "NOTRECOMMENDED": "nicht empfohlen",
      "SELECTION": {
        "APPTYPE": {
          "WEB": {
            "TITLE": "Web",
            "DESCRIPTION": "Standard Web applications wie .net, PHP, Node.js, Java, etc."
          },
          "NATIVE": {
            "TITLE": "Native",
            "DESCRIPTION": "Mobile Apps, Desktop, Smart Devices, etc."
          },
          "USERAGENT": {
            "TITLE": "User Agent",
            "DESCRIPTION": "Single Page Applications (SPA) und grundsätzlich alle im Browser aufgeführten JS Frameworks"
          }
        }
      }
    },
    "API": {
      "INFO": {
        "CLIENTID": "Client Id"
      },
      "REGENERATESECRET": "Client Secret neu generieren",
      "SELECTION": {
        "TITLE": "API",
        "DESCRIPTION": "APIs im Allgemeinen"
      },
      "AUTHMETHOD": {
        "0": "Basic",
        "1": "Private Key JWT"
      }
    },
    "AUTHMETHODS": {
      "CODE": {
        "TITLE": "Code",
        "DESCRIPTION": "Tausche den Authorization Code gegen Tokens ein"
      },
      "PKCE": {
        "TITLE": "PKCE",
        "DESCRIPTION": "Nutze einen Zufalls Hash Wert anstelle des Client Secret für mehr Sicherheit"
      },
      "POST": {
        "TITLE": "POST",
        "DESCRIPTION": "Sende client_id und client_secret im (HTML) Formular"
      },
      "PK_JWT": {
        "TITLE": "Private Key JWT",
        "DESCRIPTION": "Nutze einen Private Key um deine Application zu authentifizieren"
      },
      "BASIC": {
        "TITLE": "Basic",
        "DESCRIPTION": "Authentifizierung mittels Nutzername und Passwort"
      },
      "IMPLICIT": {
        "TITLE": "Implicit",
        "DESCRIPTION": "Erhalte die Token direkt vom authorize Endpoint"
      },
      "CUSTOM": {
        "TITLE": "Custom",
        "DESCRIPTION": "Deine Konfiguration entspricht keiner anderen Option."
      }
    },
    "TOAST": {
      "REACTIVATED": "Anwendung reaktiviert.",
      "DEACTIVATED": "Anwendung deaktiviert.",
      "OIDCUPDATED": "OIDC-Konfiguration geändert.",
      "APIUPDATED":"API Konfiguration geändert.",
      "UPDATED": "App geändert.",
      "CLIENTSECRETREGENERATED": "Client Secret generiert.",
      "DELETED": "App gelöscht.",
      "CONFIGCHANGED": "Konfigurationsänderung entdeckt."
    }
  },
  "GENDERS": {
    "0": "Unbekannt",
    "1": "Weiblich",
    "2": "Männlich",
    "3": "Anderes"
  },
  "LANGUAGES": {
    "de": "Deutsch",
    "en": "Englisch"
  },
  "MEMBER": {
    "ADD": "Manager hinzufügen",
    "CREATIONTYPE": "Erstelltyp",
    "DOCSINFO":"Weitere Informationen finden Sie in unserer Dokumentation",
    "CREATIONTYPES": {
      "3": "IAM",
      "2": "Organisation",
      "0": "Eigenes Projekt",
      "1": "Berechtigtes Projekt",
      "4": "Projekt"
    }
  },
  "ROLESLABEL": "Rollen",
  "GRANTS": {
    "TITLE": "Berechtigungen",
    "DESC": "Hier kannst Du die Berechtigungen Deiner Organisation verwalten.",
    "DELETE": "Berechtigung löschen",
    "EMPTY": "Keine Berechtigungen gefunden",
    "ADD": "Berechtigung erstellen",
    "ADD_BTN": "Neu",
    "PROJECT": {
      "TITLE": "Autorisierung",
      "DESCRIPTION": "Definiere die Operationen und Rechte, die dem Benutzer zur Verfügung gestellt werden. Achtung: Du kannst nur Einträge von Projekten sehen, für die Du eine Autorisierung besitzt."
    },
    "USER": {
      "TITLE": "Autorisierung",
      "DESCRIPTION": "Definiere die Operationen und Rechte, die dem Benutzer zur Verfügung gestellt werden. Achtung: Du kannst nur Einträge von Projekten sehen, für die Du eine Autorisierung besitzt."
    },
    "CREATE": {
      "TITLE": "Autorisierung erstellen",
      "DESCRIPTION": "Suche nach der Organisation, dem Projekt und den verfügbaren Rollen."
    },
    "DETAIL": {
      "TITLE": "Autorisierungsdetails",
      "DESCRIPTION": ""
    },
    "TOAST": {
      "UPDATED": "Berechtigung geändert.",
      "BULKREMOVED": "Berechtigungen entfernt."
    }
  },
  "CHANGES": {
    "LISTTITLE": "Letzte Änderungen",
    "BOTTOM": "Ende",
    "ORG": {
      "TITLE": "Aktivität",
      "DESCRIPTION": "Hier siehst Du die letzten Vorkommnisse, die die Organisation betreffen."
    },
    "PROJECT": {
      "TITLE": "Aktivität",
      "DESCRIPTION": "Hier siehst Du die letzten Vorkommnisse, die das Projekt betreffen."
    },
    "USER": {
      "TITLE": "Aktivität",
      "DESCRIPTION": "Hier siehst Du die letzten Vorkommnisse, die den Benutzer betreffen."
    }
  }
}<|MERGE_RESOLUTION|>--- conflicted
+++ resolved
@@ -614,15 +614,10 @@
       "LOGINPOLICYFACTORS": "Login Richtlinie: Multifaktoren - benutzerdefiniert",
       "LOGINPOLICYPASSWORDLESS": "Login Richtlinie: Passwortlose Authentifizierung - benutzerdefiniert",
       "LOGINPOLICYCOMPLEXITYPOLICY": "Passwortkomplexitäts Richtlinie - benutzerdefiniert",
-<<<<<<< HEAD
-      "LABELPOLICY": "Label Richtlinie - benutzerdefiniert",
+      "LABELPOLICYPRIVATELABEL": "Label Richtlinie - benutzerdefiniert",
+      "LABELPOLICYWATERMARK": "Label Richtlinie - Wasserzeichen",
       "CUSTOMDOMAIN": "Domänen Verifikation - verfügbar",
       "CUSTOMTEXT": "Benutzerdefinierte Texte"
-=======
-      "LABELPOLICYPRIVATELABEL": "Label Richtlinie - benutzerdefiniert",
-      "LABELPOLICYWATERMARK": "Label Richtlinie - Wasserzeichen",
-      "CUSTOMDOMAIN": "Domänen Verifikation - verfügbar"
->>>>>>> 73d37459
     },
     "TIERSTATES": {
       "0": "Aktiv",
