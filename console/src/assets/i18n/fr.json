--- conflicted
+++ resolved
@@ -49,12 +49,6 @@
     "DOCUMENTATION": "Documentation",
     "INSTANCEOVERVIEW": "Instance",
     "ORGS": "Organisations",
-<<<<<<< HEAD
-=======
-    "VIEWS": "Vues",
-    "EVENTS": "Événements",
-    "FAILEDEVENTS": "Événements échoués",
->>>>>>> aa9518ac
     "ORGANIZATION": "Organisation",
     "DOMAINS": "Domaines",
     "PROJECT": "Projets",
