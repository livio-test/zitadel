--- conflicted
+++ resolved
@@ -1,44 +1,22 @@
-<<<<<<< HEAD
 <div class="card" cnslOutsideClick (clickOutside)="closeCard($event)">
-    <cnsl-avatar
-        *ngIf="user.human?.profile && (user.human?.profile?.displayName || (user.human?.profile?.firstName && user.human?.profile?.lastName))"
-        class="avatar"
-        [forColor]="user.preferredLoginName" [avatarUrl]="user.human?.profile?.avatarUrl || ''"
-        [name]="(user.human && user.human.profile && user.human.profile.displayName) ? user.human.profile.displayName : (user.human?.profile?.firstName + ' '+ user.human?.profile?.lastName)"
-        [size]="80">
-    </cnsl-avatar>
-
-    <span class="u-name">{{user.human?.profile?.displayName ? user.human?.profile?.displayName : 'A'}}</span>
-    <span class="u-email" *ngIf="user.preferredLoginName">{{user.preferredLoginName}}</span>
-    <span class="iamuser" *ngIf="iamuser">IAM USER</span>
-
-    <button color="primary" (click)="editUserProfile()" mat-stroked-button>{{'USER.EDITACCOUNT' | translate}}</button>
-    <div class="l-accounts">
-        <mat-progress-bar *ngIf="loadingUsers" color="primary" mode="indeterminate"></mat-progress-bar>
-        <a class="row" *ngFor="let session of sessions" (click)="selectAccount(session.loginName)">
-            <cnsl-avatar *ngIf="session && session.displayName" class="small-avatar" [avatarUrl]="session.avatarUrl || ''" [forColor]="session.loginName" [size]="32">
-            </cnsl-avatar>
-=======
-<div class="card" appOutsideClick (clickOutside)="closeCard($event)">
-  <app-avatar
+  <cnsl-avatar
     *ngIf="user.human?.profile && (user.human?.profile?.displayName || (user.human?.profile?.firstName && user.human?.profile?.lastName))"
     class="avatar" [forColor]="user.preferredLoginName" [avatarUrl]="user.human?.profile?.avatarUrl || ''"
-    [name]="user.human?.profile?.displayName ? user.human?.profile?.displayName : (user.human?.profile?.firstName + ' '+ user.human?.profile?.lastName)"
+    [name]="(user.human && user.human.profile && user.human.profile.displayName) ? user.human.profile.displayName : (user.human?.profile?.firstName + ' '+ user.human?.profile?.lastName)"
     [size]="80">
-  </app-avatar>
+  </cnsl-avatar>
 
   <span class="u-name">{{user.human?.profile?.displayName ? user.human?.profile?.displayName : 'A'}}</span>
-  <span class="u-email">{{user?.preferredLoginName}}</span>
+  <span class="u-email" *ngIf="user.preferredLoginName">{{user.preferredLoginName}}</span>
   <span class="iamuser" *ngIf="iamuser">IAM USER</span>
 
   <button color="primary" (click)="editUserProfile()" mat-stroked-button>{{'USER.EDITACCOUNT' | translate}}</button>
   <div class="l-accounts">
     <mat-progress-bar *ngIf="loadingUsers" color="primary" mode="indeterminate"></mat-progress-bar>
     <a class="row" *ngFor="let session of sessions" (click)="selectAccount(session.loginName)">
-      <app-avatar *ngIf="session && session.displayName" class="small-avatar" [avatarUrl]="session.avatarUrl || ''"
+      <cnsl-avatar *ngIf="session && session.displayName" class="small-avatar" [avatarUrl]="session.avatarUrl || ''"
         [forColor]="session.loginName" [size]="32">
-      </app-avatar>
->>>>>>> 1c20ea5a
+      </cnsl-avatar>
 
       <div class="col">
         <span class="user-title">{{session.displayName ? session.displayName : session.userName}} </span>
