--- conflicted
+++ resolved
@@ -1,59 +1,14 @@
-<<<<<<< HEAD
 <cnsl-meta-layout>
-    <div class="max-width-container">
-        <div class="head" *ngIf="project?.id">
-            <a [routerLink]="[ '/projects' ]" mat-icon-button>
-                <mat-icon class="icon">arrow_back</mat-icon>
-            </a>
-            <h1>{{ 'PROJECT.PAGES.TITLE' | translate }} {{project?.name}}</h1>
-=======
-<app-meta-layout>
   <div class="max-width-container">
     <div class="head" *ngIf="project?.id">
       <a [routerLink]="[ '/projects' ]" mat-icon-button>
         <mat-icon class="icon">arrow_back</mat-icon>
       </a>
       <h1>{{ 'PROJECT.PAGES.TITLE' | translate }} {{project?.name}}</h1>
->>>>>>> 1c20ea5a
 
       <span class="fill-space"></span>
 
-<<<<<<< HEAD
-            <ng-template cnslHasRole [hasRole]="['project.write:'+projectId, 'project.write']">
-              <button class="actions-trigger" mat-raised-button color="primary" [matMenuTriggerFor]="actions">
-                <span>{{'ACTIONS.ACTIONS' | translate}}</span>
-                <mat-icon class="icon">keyboard_arrow_down</mat-icon>
-              </button>
-              <mat-menu #actions="matMenu" xPosition="before">
-                <button mat-menu-item (click)="openNameDialog()"
-                    aria-label="Edit project name" *ngIf="isZitadel === false">
-                    {{'ACTIONS.RENAME' | translate}}
-                </button>
-
-                <button mat-menu-item
-                  [disabled]="isZitadel || (['project.write$', 'project.write:'+ project.id]| hasRole | async) === false"
-                  *ngIf="project?.state === ProjectState.PROJECT_STATE_ACTIVE"
-                  (click)="changeState(ProjectState.PROJECT_STATE_INACTIVE)">
-                  {{'PROJECT.TABLE.DEACTIVATE' | translate}}
-                </button>
-
-                <button mat-menu-item
-                  [disabled]="isZitadel || (['project.write$', 'project.write:'+ project.id]| hasRole | async) === false"
-                  *ngIf="project?.state === ProjectState.PROJECT_STATE_INACTIVE"
-                  (click)="changeState(ProjectState.PROJECT_STATE_ACTIVE)">
-                  {{'PROJECT.TABLE.ACTIVATE' | translate}}
-                </button>
-
-                <ng-template cnslHasRole [hasRole]="['project.delete$', 'project.delete:'+projectId]">
-                  <button mat-menu-item matTooltip="{{'ACTIONS.DELETE' | translate}}"
-                  (click)="deleteProject()" aria-label="Edit project name" *ngIf="isZitadel === false">
-                  <span [style.color]="'var(--warn)'">{{'PROJECT.PAGES.DELETE' | translate}}</span>
-                </button>
-                </ng-template>
-              </mat-menu>
-            </ng-template>
-=======
-      <ng-template appHasRole [appHasRole]="['project.write:'+projectId, 'project.write']">
+      <ng-template cnslHasRole [hasRole]="['project.write:'+projectId, 'project.write']">
         <button class="actions-trigger" mat-raised-button color="primary" [matMenuTriggerFor]="actions">
           <span>{{'ACTIONS.ACTIONS' | translate}}</span>
           <mat-icon class="icon">keyboard_arrow_down</mat-icon>
@@ -64,20 +19,20 @@
           </button>
 
           <button mat-menu-item
-            [disabled]="isZitadel || (['project.write$', 'project.write:'+ project.id]| hasRole | async) == false"
+            [disabled]="isZitadel || (['project.write$', 'project.write:'+ project.id]| hasRole | async) === false"
             *ngIf="project?.state === ProjectState.PROJECT_STATE_ACTIVE"
             (click)="changeState(ProjectState.PROJECT_STATE_INACTIVE)">
             {{'PROJECT.TABLE.DEACTIVATE' | translate}}
           </button>
 
           <button mat-menu-item
-            [disabled]="isZitadel || (['project.write$', 'project.write:'+ project.id]| hasRole | async) == false"
+            [disabled]="isZitadel || (['project.write$', 'project.write:'+ project.id]| hasRole | async) === false"
             *ngIf="project?.state === ProjectState.PROJECT_STATE_INACTIVE"
             (click)="changeState(ProjectState.PROJECT_STATE_ACTIVE)">
             {{'PROJECT.TABLE.ACTIVATE' | translate}}
           </button>
 
-          <ng-template appHasRole [appHasRole]="['project.delete$', 'project.delete:'+projectId]">
+          <ng-template cnslHasRole [hasRole]="['project.delete$', 'project.delete:'+projectId]">
             <button mat-menu-item matTooltip="{{'ACTIONS.DELETE' | translate}}" (click)="deleteProject()"
               aria-label="Edit project name" *ngIf="isZitadel === false">
               <span [style.color]="'var(--warn)'">{{'PROJECT.PAGES.DELETE' | translate}}</span>
@@ -85,7 +40,6 @@
           </ng-template>
         </mat-menu>
       </ng-template>
->>>>>>> 1c20ea5a
 
       <div class="full-width">
         <p class="desc">{{ 'PROJECT.PAGES.DESCRIPTION' | translate }}</p>
@@ -103,94 +57,33 @@
         </p>
       </div>
 
-<<<<<<< HEAD
-            <ng-template cnslHasRole [hasRole]="['project.app.read:' + project.id, 'project.app.read']">
-                <cnsl-application-grid *ngIf="grid" [disabled]="isZitadel" (changeView)="grid = false"
-                    [projectId]="projectId"></cnsl-application-grid>
-                <cnsl-card *ngIf="!grid" title="{{ 'PROJECT.APP.TITLE' | translate }}">
-                    <div class="card-actions" card-actions>
-                        <button mat-icon-button (click)="grid = true">
-                            <i matTooltip="show grid view" class="las la-th-large"></i>
-                        </button>
-                    </div>
-                    <cnsl-applications [disabled]="isZitadel" [projectId]="projectId"></cnsl-applications>
-                </cnsl-card>
-            </ng-template>
-
-            <ng-container *ngIf="isZitadel === false">
-                <ng-template cnslHasRole [hasRole]="['project.grant.read:' + project.id, 'project.grant.read']">
-                    <cnsl-card title="{{ 'PROJECT.GRANT.TITLE' | translate }}"
-                        description="{{ 'PROJECT.GRANT.DESCRIPTION' | translate }}">
-                        <cnsl-project-grants
-                            [refreshOnPreviousRoutes]="['/projects/'+projectId+'/grants/create','/projects/'+projectId+'/roles/create']"
-                            [disabled]="((['project.grant.write$', 'project.grant.write:'+ project.id]| hasRole | async)) === false"
-                            [projectId]="projectId">
-                        </cnsl-project-grants>
-                    </cnsl-card>
-                </ng-template>
-
-                <ng-template cnslHasRole [hasRole]="['project.role.read:' + project.id, 'project.role.read']">
-                    <cnsl-card id="roles" title="{{ 'PROJECT.ROLE.TITLE' | translate }}"
-                        description="{{ 'PROJECT.ROLE.DESCRIPTION' | translate }}">
-                        <p>{{'PROJECT.ROLE.OPTIONS' | translate}}</p>
-                        <mat-checkbox [(ngModel)]="project.projectRoleAssertion" (change)="saveProject()"
-                            color="primary">
-                            {{'PROJECT.ROLE.ASSERTION' | translate}}</mat-checkbox>
-                        <p class="desc">{{'PROJECT.ROLE.ASSERTION_DESCRIPTION' | translate}}</p>
-                        <mat-checkbox [(ngModel)]="project.projectRoleCheck" (change)="saveProject()" color="primary">
-                            {{'PROJECT.ROLE.CHECK' | translate}}</mat-checkbox>
-                        <p class="desc">{{'PROJECT.ROLE.CHECK_DESCRIPTION' | translate}}</p>
-                        <mat-checkbox [(ngModel)]="project.hasProjectCheck" (change)="saveProject()" color="primary">
-                          {{'PROJECT.HAS_PROJECT' | translate}}</mat-checkbox>
-                        <p class="desc">{{'PROJECT.HAS_PROJECT_DESCRIPTION' | translate}}</p>
-                        <div class="divider"></div>
-                        <cnsl-project-roles
-                            [disabled]="(['project.role.write$', 'project.role.write:'+ project.id]| hasRole | async) === false"
-                            [actionsVisible]="true" [projectId]="projectId">
-                        </cnsl-project-roles>
-                    </cnsl-card>
-                </ng-template>
-
-                <ng-template cnslHasRole [hasRole]="['user.grant.read']">
-                    <cnsl-card *ngIf="project?.id" title="{{ 'GRANTS.PROJECT.TITLE' | translate }}"
-                        description="{{'GRANTS.PROJECT.DESCRIPTION' | translate }}">
-                        <cnsl-user-grants [context]="UserGrantContext.OWNED_PROJECT" [projectId]="projectId"
-                            [refreshOnPreviousRoutes]="['/grant-create/project/'+projectId]"
-                            [disableWrite]="((['user.grant.write$', 'user.grant.write:'+projectId] | hasRole) | async) === false"
-                            [disableDelete]="((['user.grant.delete$','user.grant.delete:'+projectId] | hasRole) | async) === false">
-                        </cnsl-user-grants>
-                    </cnsl-card>
-                </ng-template>
-            </ng-container>
-        </ng-container>
-=======
-      <ng-template appHasRole [appHasRole]="['project.app.read:' + project.id, 'project.app.read']">
-        <app-application-grid *ngIf="grid" [disabled]="isZitadel" (changeView)="grid = false" [projectId]="projectId">
-        </app-application-grid>
-        <app-card *ngIf="!grid" title="{{ 'PROJECT.APP.TITLE' | translate }}">
+      <ng-template cnslHasRole [hasRole]="['project.app.read:' + project.id, 'project.app.read']">
+        <cnsl-application-grid *ngIf="grid" [disabled]="isZitadel" (changeView)="grid = false" [projectId]="projectId">
+        </cnsl-application-grid>
+        <cnsl-card *ngIf="!grid" title="{{ 'PROJECT.APP.TITLE' | translate }}">
           <div class="card-actions" card-actions>
             <button mat-icon-button (click)="grid = true">
               <i matTooltip="show grid view" class="las la-th-large"></i>
             </button>
           </div>
-          <app-applications [disabled]="isZitadel" [projectId]="projectId"></app-applications>
-        </app-card>
+          <cnsl-applications [disabled]="isZitadel" [projectId]="projectId"></cnsl-applications>
+        </cnsl-card>
       </ng-template>
 
-      <ng-container *ngIf="isZitadel == false">
-        <ng-template appHasRole [appHasRole]="['project.grant.read:' + project.id, 'project.grant.read']">
-          <app-card title="{{ 'PROJECT.GRANT.TITLE' | translate }}"
+      <ng-container *ngIf="isZitadel === false">
+        <ng-template cnslHasRole [hasRole]="['project.grant.read:' + project.id, 'project.grant.read']">
+          <cnsl-card title="{{ 'PROJECT.GRANT.TITLE' | translate }}"
             description="{{ 'PROJECT.GRANT.DESCRIPTION' | translate }}">
-            <app-project-grants
+            <cnsl-project-grants
               [refreshOnPreviousRoutes]="['/projects/'+projectId+'/grants/create','/projects/'+projectId+'/roles/create']"
-              [disabled]="((['project.grant.write$', 'project.grant.write:'+ project.id]| hasRole | async))== false"
+              [disabled]="((['project.grant.write$', 'project.grant.write:'+ project.id]| hasRole | async)) === false"
               [projectId]="projectId">
-            </app-project-grants>
-          </app-card>
+            </cnsl-project-grants>
+          </cnsl-card>
         </ng-template>
 
-        <ng-template appHasRole [appHasRole]="['project.role.read:' + project.id, 'project.role.read']">
-          <app-card id="roles" title="{{ 'PROJECT.ROLE.TITLE' | translate }}"
+        <ng-template cnslHasRole [hasRole]="['project.role.read:' + project.id, 'project.role.read']">
+          <cnsl-card id="roles" title="{{ 'PROJECT.ROLE.TITLE' | translate }}"
             description="{{ 'PROJECT.ROLE.DESCRIPTION' | translate }}">
             <p>{{'PROJECT.ROLE.OPTIONS' | translate}}</p>
             <mat-checkbox [(ngModel)]="project.projectRoleAssertion"
@@ -209,22 +102,22 @@
               {{'PROJECT.HAS_PROJECT' | translate}}</mat-checkbox>
             <p class="desc">{{'PROJECT.HAS_PROJECT_DESCRIPTION' | translate}}</p>
             <div class="divider"></div>
-            <app-project-roles
-              [disabled]="(['project.role.write$', 'project.role.write:'+ project.id]| hasRole | async) == false"
+            <cnsl-project-roles
+              [disabled]="(['project.role.write$', 'project.role.write:'+ project.id]| hasRole | async) === false"
               [actionsVisible]="true" [projectId]="projectId">
-            </app-project-roles>
-          </app-card>
+            </cnsl-project-roles>
+          </cnsl-card>
         </ng-template>
 
-        <ng-template appHasRole [appHasRole]="['user.grant.read']">
-          <app-card *ngIf="project?.id" title="{{ 'GRANTS.PROJECT.TITLE' | translate }}"
+        <ng-template cnslHasRole [hasRole]="['user.grant.read']">
+          <cnsl-card *ngIf="project?.id" title="{{ 'GRANTS.PROJECT.TITLE' | translate }}"
             description="{{'GRANTS.PROJECT.DESCRIPTION' | translate }}">
-            <app-user-grants [context]="UserGrantContext.OWNED_PROJECT" [projectId]="projectId"
+            <cnsl-user-grants [context]="UserGrantContext.OWNED_PROJECT" [projectId]="projectId"
               [refreshOnPreviousRoutes]="['/grant-create/project/'+projectId]"
-              [disableWrite]="((['user.grant.write$', 'user.grant.write:'+projectId] | hasRole) | async) == false"
-              [disableDelete]="((['user.grant.delete$','user.grant.delete:'+projectId] | hasRole) | async) == false">
-            </app-user-grants>
-          </app-card>
+              [disableWrite]="((['user.grant.write$', 'user.grant.write:'+projectId] | hasRole) | async) === false"
+              [disableDelete]="((['user.grant.delete$','user.grant.delete:'+projectId] | hasRole) | async) === false">
+            </cnsl-user-grants>
+          </cnsl-card>
         </ng-template>
       </ng-container>
     </ng-container>
@@ -241,39 +134,20 @@
           [ngClass]="{'active': project.state === ProjectState.PROJECT_STATE_ACTIVE, 'inactive': project.state === ProjectState.PROJECT_STATE_INACTIVE}">{{'PROJECT.STATE.'+project.state
           | translate}}</span>
       </div>
->>>>>>> 1c20ea5a
     </div>
 
-<<<<<<< HEAD
-        <mat-tab-group mat-stretch-tabs class="tab-group" [disablePagination]="true">
-            <mat-tab label="Details">
-                <cnsl-contributors *ngIf="project" [loading]="loading$ | async" [totalResult]="totalMemberResult"
-                    [membersSubject]="membersSubject" title="{{ 'PROJECT.MEMBER.TITLE' | translate }}"
-                    description="{{ 'PROJECT.MEMBER.TITLEDESC' | translate }}" (addClicked)="openAddMember()"
-                    (showDetailClicked)="showDetail()" (refreshClicked)="loadMembers()"
-                    [disabled]="(['project.member.write$', 'project.member.write:'+ project.id]| hasRole | async) === false">
-                </cnsl-contributors>
-            </mat-tab>
-            <mat-tab label="{{ 'CHANGES.PROJECT.TITLE' | translate }}" class="meta-flex-col">
-                <cnsl-changes *ngIf="project" [changeType]="ChangeType.PROJECT" [id]="project.id"></cnsl-changes>
-            </mat-tab>
-        </mat-tab-group>
-    </div>
-</cnsl-meta-layout>
-=======
-    <mat-tab-group mat-stretch-tabs class="tab-group" disablePagination="true">
+    <mat-tab-group mat-stretch-tabs class="tab-group" [disablePagination]="true">
       <mat-tab label="Details">
-        <app-contributors *ngIf="project" [loading]="loading$ | async" [totalResult]="totalMemberResult"
+        <cnsl-contributors *ngIf="project" [loading]="loading$ | async" [totalResult]="totalMemberResult"
           [membersSubject]="membersSubject" title="{{ 'PROJECT.MEMBER.TITLE' | translate }}"
           description="{{ 'PROJECT.MEMBER.TITLEDESC' | translate }}" (addClicked)="openAddMember()"
           (showDetailClicked)="showDetail()" (refreshClicked)="loadMembers()"
-          [disabled]="(['project.member.write$', 'project.member.write:'+ project.id]| hasRole | async) == false">
-        </app-contributors>
+          [disabled]="(['project.member.write$', 'project.member.write:'+ project.id]| hasRole | async) === false">
+        </cnsl-contributors>
       </mat-tab>
       <mat-tab label="{{ 'CHANGES.PROJECT.TITLE' | translate }}" class="meta-flex-col">
-        <app-changes *ngIf="project" [changeType]="ChangeType.PROJECT" [id]="project.id"></app-changes>
+        <cnsl-changes *ngIf="project" [changeType]="ChangeType.PROJECT" [id]="project.id"></cnsl-changes>
       </mat-tab>
     </mat-tab-group>
   </div>
-</app-meta-layout>
->>>>>>> 1c20ea5a
+</cnsl-meta-layout>