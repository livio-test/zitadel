--- conflicted
+++ resolved
@@ -177,13 +177,8 @@
 	if err != nil {
 		return err
 	}
-<<<<<<< HEAD
 	apis := api.New(config.Port, router, queries, verifier, config.InternalAuthZ, config.ExternalSecure, tlsConfig, config.HTTP2HostHeader, config.HTTP1HostHeader, accessSvc)
-	authRepo, err := auth_es.Start(config.Auth, config.SystemDefaults, commands, queries, dbClient, keys.OIDC, keys.User)
-=======
-	apis := api.New(config.Port, router, queries, verifier, config.InternalAuthZ, config.ExternalSecure, tlsConfig, config.HTTP2HostHeader, config.HTTP1HostHeader)
 	authRepo, err := auth_es.Start(ctx, config.Auth, config.SystemDefaults, commands, queries, dbClient, eventstore, keys.OIDC, keys.User)
->>>>>>> 789faa8c
 	if err != nil {
 		return fmt.Errorf("error starting auth repo: %w", err)
 	}
