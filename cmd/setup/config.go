package setup

import (
	"bytes"
	"strings"
	"time"

	"github.com/mitchellh/mapstructure"
	"github.com/spf13/viper"
	"github.com/zitadel/logging"

	"github.com/zitadel/zitadel/internal/api/authz"
	"github.com/zitadel/zitadel/internal/command"
	"github.com/zitadel/zitadel/internal/config/hook"
	"github.com/zitadel/zitadel/internal/config/systemdefaults"
	"github.com/zitadel/zitadel/internal/crypto"
	"github.com/zitadel/zitadel/internal/database"
	"github.com/zitadel/zitadel/internal/id"
	"github.com/zitadel/zitadel/internal/query/projection"
)

type Config struct {
	Database        database.Config
	SystemDefaults  systemdefaults.SystemDefaults
	InternalAuthZ   authz.Config
	ExternalDomain  string
	ExternalPort    uint16
	ExternalSecure  bool
	Log             *logging.Config
	EncryptionKeys  *encryptionKeyConfig
	DefaultInstance command.InstanceSetup
	Machine         *id.Config
	Projections     projection.Config
}

func MustNewConfig(v *viper.Viper) *Config {
	config := new(Config)
	err := v.Unmarshal(config,
		viper.DecodeHook(mapstructure.ComposeDecodeHookFunc(
			hook.Base64ToBytesHookFunc(),
			hook.TagToLanguageHookFunc(),
			mapstructure.StringToTimeDurationHookFunc(),
			mapstructure.StringToTimeHookFunc(time.RFC3339),
			mapstructure.StringToSliceHookFunc(","),
			database.DecodeHook,
		)),
	)
	logging.OnError(err).Fatal("unable to read default config")

	err = config.Log.SetLogger()
	logging.OnError(err).Fatal("unable to set logger")

	id.Configure(config.Machine)

	return config
}

type Steps struct {
	s1ProjectionTable    *ProjectionTable
	s2AssetsTable        *AssetTable
	FirstInstance        *FirstInstance
	s4EventstoreIndexes  *EventstoreIndexesNew
	s5LastFailed         *LastFailed
	s6OwnerRemoveColumns *OwnerRemoveColumns
	s7LogstoreTables     *LogstoreTables
	s8AuthTokens         *AuthTokenIndexes
	s9EventstoreIndexes2 *EventstoreIndexesNew
	CorrectCreationDate  *CorrectCreationDate
<<<<<<< HEAD
	s11AddEventCreatedAt *AddEventCreatedAt
=======
	AddEventCreatedAt    *AddEventCreatedAt
>>>>>>> 58cfb94e
}

type encryptionKeyConfig struct {
	User *crypto.KeyConfig
	SMTP *crypto.KeyConfig
}

func MustNewSteps(v *viper.Viper) *Steps {
	v.AutomaticEnv()
	v.SetEnvPrefix("ZITADEL")
	v.SetEnvKeyReplacer(strings.NewReplacer(".", "_"))
	v.SetConfigType("yaml")
	err := v.ReadConfig(bytes.NewBuffer(defaultSteps))
	logging.OnError(err).Fatal("unable to read setup steps")

	for _, file := range stepFiles {
		v.SetConfigFile(file)
		err := v.MergeInConfig()
		logging.WithFields("file", file).OnError(err).Warn("unable to read setup file")
	}

	steps := new(Steps)
	err = v.Unmarshal(steps,
		viper.DecodeHook(mapstructure.ComposeDecodeHookFunc(
			hook.Base64ToBytesHookFunc(),
			hook.TagToLanguageHookFunc(),
			mapstructure.StringToTimeDurationHookFunc(),
			mapstructure.StringToTimeHookFunc(time.RFC3339),
			mapstructure.StringToSliceHookFunc(","),
		)),
	)
	logging.OnError(err).Fatal("unable to read steps")
	return steps
}<|MERGE_RESOLUTION|>--- conflicted
+++ resolved
@@ -66,11 +66,7 @@
 	s8AuthTokens         *AuthTokenIndexes
 	s9EventstoreIndexes2 *EventstoreIndexesNew
 	CorrectCreationDate  *CorrectCreationDate
-<<<<<<< HEAD
-	s11AddEventCreatedAt *AddEventCreatedAt
-=======
 	AddEventCreatedAt    *AddEventCreatedAt
->>>>>>> 58cfb94e
 }
 
 type encryptionKeyConfig struct {
