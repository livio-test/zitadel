package setup

import (
	"context"
	"database/sql"
	_ "embed"
	"time"

	"github.com/cockroachdb/cockroach-go/v2/crdb"
	"github.com/zitadel/logging"

	"github.com/zitadel/zitadel/internal/database"
)

var (
	//go:embed 10_create_temp_table.sql
	correctCreationDate10CreateTable string
	//go:embed 10_fill_table.sql
	correctCreationDate10FillTable string
	//go:embed 10_update.sql
	correctCreationDate10Update string
)

type CorrectCreationDate struct {
	dbClient  *database.DB
	FailAfter time.Duration
}

func (mig *CorrectCreationDate) Execute(ctx context.Context) (err error) {
	ctx, cancel := context.WithTimeout(ctx, mig.FailAfter)
	defer cancel()

	for {
		var affected int64
		err = crdb.ExecuteTx(ctx, mig.dbClient.DB, nil, func(tx *sql.Tx) error {
			if mig.dbClient.Type() == "cockroach" {
				if _, err := tx.Exec("SET experimental_enable_temp_tables=on"); err != nil {
					return err
				}
			}
<<<<<<< HEAD
			res, err := tx.ExecContext(ctx, correctCreationDate10)
=======
			_, err := tx.ExecContext(ctx, correctCreationDate10CreateTable)
			if err != nil {
				return err
			}

			_, err = tx.ExecContext(ctx, correctCreationDate10FillTable)
			if err != nil {
				return err
			}

			res, err := tx.ExecContext(ctx, correctCreationDate10Update)
>>>>>>> 39bdef35
			if err != nil {
				return err
			}
			affected, _ = res.RowsAffected()
			logging.WithFields("count", affected).Info("creation dates changed")
			return nil
		})
		if affected == 0 || err != nil {
			return err
		}
	}
}

func (mig *CorrectCreationDate) String() string {
	return "10_correct_creation_date"
}<|MERGE_RESOLUTION|>--- conflicted
+++ resolved
@@ -38,9 +38,6 @@
 					return err
 				}
 			}
-<<<<<<< HEAD
-			res, err := tx.ExecContext(ctx, correctCreationDate10)
-=======
 			_, err := tx.ExecContext(ctx, correctCreationDate10CreateTable)
 			if err != nil {
 				return err
@@ -52,7 +49,6 @@
 			}
 
 			res, err := tx.ExecContext(ctx, correctCreationDate10Update)
->>>>>>> 39bdef35
 			if err != nil {
 				return err
 			}
