--- conflicted
+++ resolved
@@ -53,11 +53,8 @@
 	CustomTextLogin          bool
 	PrivacyPolicy            bool
 	MetadataUser             bool
-<<<<<<< HEAD
+	LockoutPolicy            bool
 	Actions                  bool
-=======
-	LockoutPolicy            bool
->>>>>>> e4bdaf26
 }
 
 type FeaturesState int32
