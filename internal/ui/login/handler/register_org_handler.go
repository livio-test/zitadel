package handler

import (
	"net/http"

	"github.com/caos/zitadel/internal/domain"

	caos_errs "github.com/caos/zitadel/internal/errors"
)

const (
	tmplRegisterOrg = "registerorg"
)

type registerOrgFormData struct {
	RegisterOrgName string `schema:"orgname"`
	Email           string `schema:"email"`
	Username        string `schema:"username"`
	Firstname       string `schema:"firstname"`
	Lastname        string `schema:"lastname"`
	Password        string `schema:"register-password"`
	Password2       string `schema:"register-password-confirmation"`
	TermsConfirm    bool   `schema:"terms-confirm"`
}

type registerOrgData struct {
	baseData
	registerOrgFormData
	PasswordPolicyDescription string
	MinLength                 uint64
	HasUppercase              string
	HasLowercase              string
	HasNumber                 string
	HasSymbol                 string
	UserLoginMustBeDomain     bool
	IamDomain                 string
}

func (l *Login) handleRegisterOrg(w http.ResponseWriter, r *http.Request) {
	data := new(registerOrgFormData)
	authRequest, err := l.getAuthRequestAndParseData(r, data)
	if err != nil {
		l.renderError(w, r, authRequest, err)
		return
	}
	l.renderRegisterOrg(w, r, authRequest, data, nil)
}

func (l *Login) handleRegisterOrgCheck(w http.ResponseWriter, r *http.Request) {
	data := new(registerOrgFormData)
	authRequest, err := l.getAuthRequestAndParseData(r, data)
	if err != nil {
		l.renderError(w, r, authRequest, err)
		return
	}
	if data.Password != data.Password2 {
		err := caos_errs.ThrowInvalidArgument(nil, "VIEW-KaGue", "Errors.User.Password.ConfirmationWrong")
		l.renderRegisterOrg(w, r, authRequest, data, err)
		return
	}

	ctx := setContext(r.Context(), "")
	userIDs, err := l.getClaimedUserIDsOfOrgDomain(ctx, data.RegisterOrgName)
	if err != nil {
		l.renderRegisterOrg(w, r, authRequest, data, err)
		return
	}
	_, err = l.command.SetUpOrg(ctx, data.toOrgDomain(), data.toUserDomain(), userIDs, true)
	if err != nil {
		l.renderRegisterOrg(w, r, authRequest, data, err)
		return
	}
	if authRequest == nil {
		http.Redirect(w, r, l.zitadelURL, http.StatusFound)
		return
	}
	l.renderNextStep(w, r, authRequest)
}

func (l *Login) renderRegisterOrg(w http.ResponseWriter, r *http.Request, authRequest *domain.AuthRequest, formData *registerOrgFormData, err error) {
	var errID, errMessage string
	if err != nil {
		errID, errMessage = l.getErrorMessage(r, err)
	}
	if formData == nil {
		formData = new(registerOrgFormData)
	}
	data := registerOrgData{
		baseData:            l.getBaseData(r, authRequest, "Register", errID, errMessage),
		registerOrgFormData: *formData,
	}
	pwPolicy, description, _ := l.getPasswordComplexityPolicy(r, authRequest, "0")
	if pwPolicy != nil {
		data.PasswordPolicyDescription = description
		data.MinLength = pwPolicy.MinLength
		if pwPolicy.HasUppercase {
			data.HasUppercase = UpperCaseRegex
		}
		if pwPolicy.HasLowercase {
			data.HasLowercase = LowerCaseRegex
		}
		if pwPolicy.HasSymbol {
			data.HasSymbol = SymbolRegex
		}
		if pwPolicy.HasNumber {
			data.HasNumber = NumberRegex
		}
	}
	orgPolicy, _ := l.getDefaultOrgIamPolicy(r)
	if orgPolicy != nil {
		data.UserLoginMustBeDomain = orgPolicy.UserLoginMustBeDomain
<<<<<<< HEAD
		data.IamDomain = l.iamDomain //TODO: what does this field??
=======
		data.IamDomain = l.iamDomain
>>>>>>> 7b38158c
	}

	translator := l.getTranslator(authRequest)
	l.renderer.RenderTemplate(w, r, translator, l.renderer.Templates[tmplRegisterOrg], data, nil)
}

func (d registerOrgFormData) toUserDomain() *domain.Human {
	if d.Username == "" {
		d.Username = d.Email
	}
	return &domain.Human{
		Username: d.Username,
		Profile: &domain.Profile{
			FirstName: d.Firstname,
			LastName:  d.Lastname,
		},
		Password: &domain.Password{
			SecretString: d.Password,
		},
		Email: &domain.Email{
			EmailAddress: d.Email,
		},
	}
}

func (d registerOrgFormData) toOrgDomain() *domain.Org {
	return &domain.Org{
		Name: d.RegisterOrgName,
	}
}<|MERGE_RESOLUTION|>--- conflicted
+++ resolved
@@ -109,11 +109,7 @@
 	orgPolicy, _ := l.getDefaultOrgIamPolicy(r)
 	if orgPolicy != nil {
 		data.UserLoginMustBeDomain = orgPolicy.UserLoginMustBeDomain
-<<<<<<< HEAD
-		data.IamDomain = l.iamDomain //TODO: what does this field??
-=======
 		data.IamDomain = l.iamDomain
->>>>>>> 7b38158c
 	}
 
 	translator := l.getTranslator(authRequest)
