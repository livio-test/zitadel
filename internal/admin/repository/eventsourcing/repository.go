package eventsourcing

import (
	"context"

	admin_handler "github.com/zitadel/zitadel/internal/admin/repository/eventsourcing/handler"
	admin_view "github.com/zitadel/zitadel/internal/admin/repository/eventsourcing/view"
	"github.com/zitadel/zitadel/internal/database"
	"github.com/zitadel/zitadel/internal/static"
)

type Config struct {
	Spooler admin_handler.Config
}

<<<<<<< HEAD
type EsRepository struct {
	spooler *es_spol.Spooler
	eventstore.AdministratorRepo
}

func Start(ctx context.Context, conf Config, static static.Storage, dbClient *database.DB, esV2 *eventstore2.Eventstore, allowOrderByCreationDate bool) (*EsRepository, error) {
	es, err := v1.Start(dbClient, allowOrderByCreationDate)
	if err != nil {
		return nil, err
	}
=======
func Start(ctx context.Context, conf Config, static static.Storage, dbClient *database.DB) error {
>>>>>>> be40eb63
	view, err := admin_view.StartView(dbClient)
	if err != nil {
		return err
	}

	admin_handler.Register(ctx, conf.Spooler, view, static)

	return nil
}<|MERGE_RESOLUTION|>--- conflicted
+++ resolved
@@ -13,20 +13,7 @@
 	Spooler admin_handler.Config
 }
 
-<<<<<<< HEAD
-type EsRepository struct {
-	spooler *es_spol.Spooler
-	eventstore.AdministratorRepo
-}
-
-func Start(ctx context.Context, conf Config, static static.Storage, dbClient *database.DB, esV2 *eventstore2.Eventstore, allowOrderByCreationDate bool) (*EsRepository, error) {
-	es, err := v1.Start(dbClient, allowOrderByCreationDate)
-	if err != nil {
-		return nil, err
-	}
-=======
 func Start(ctx context.Context, conf Config, static static.Storage, dbClient *database.DB) error {
->>>>>>> be40eb63
 	view, err := admin_view.StartView(dbClient)
 	if err != nil {
 		return err
