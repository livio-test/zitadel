package eventstore

import (
	"database/sql"
	"encoding/json"
	"sync"
<<<<<<< HEAD

	"github.com/zitadel/logging"

	"github.com/zitadel/zitadel/internal/eventstore/repository"
	v1 "github.com/zitadel/zitadel/internal/eventstore/v1"
	"github.com/zitadel/zitadel/internal/eventstore/v1/models"
	"github.com/zitadel/zitadel/internal/eventstore/v3"
=======
>>>>>>> be40eb63
)

var (
	subscriptions = map[AggregateType][]*Subscription{}
	subsMutext    sync.Mutex
)

type Subscription struct {
	Events chan Event
	types  map[AggregateType][]EventType
}

// SubscribeAggregates subscribes for all events on the given aggregates
func SubscribeAggregates(eventQueue chan Event, aggregates ...AggregateType) *Subscription {
	types := make(map[AggregateType][]EventType, len(aggregates))
	for _, aggregate := range aggregates {
		types[aggregate] = nil
	}
	sub := &Subscription{
		Events: eventQueue,
		types:  types,
	}

	subsMutext.Lock()
	defer subsMutext.Unlock()

	for _, aggregate := range aggregates {
		subscriptions[aggregate] = append(subscriptions[aggregate], sub)
	}

	return sub
}

// SubscribeEventTypes subscribes for the given event types
// if no event types are provided the subscription is for all events of the aggregate
func SubscribeEventTypes(eventQueue chan Event, types map[AggregateType][]EventType) *Subscription {
	aggregates := make([]AggregateType, len(types))
	sub := &Subscription{
		Events: eventQueue,
		types:  types,
	}

	subsMutext.Lock()
	defer subsMutext.Unlock()

	for _, aggregate := range aggregates {
		subscriptions[aggregate] = append(subscriptions[aggregate], sub)
	}

	return sub
}

<<<<<<< HEAD
func (es *Eventstore) notify(events []eventstore.Event) {
	repoEvents := mapEventsToRepo(events)
	eventReaders, err := es.mapEvents(repoEvents)
	if err != nil {
		logging.WithError(err).Debug("unable to map events")
		return
	}

	go v1.Notify(MapEventsToV1Events(eventReaders))
=======
func notify(events []Event) {
>>>>>>> be40eb63
	subsMutext.Lock()
	defer subsMutext.Unlock()
	for _, event := range eventReaders {
		subs, ok := subscriptions[event.Aggregate().Type]
		if !ok {
			continue
		}
		for _, sub := range subs {
			eventTypes := sub.types[event.Aggregate().Type]
			//subscription for all events
			if len(eventTypes) == 0 {
				sub.Events <- event
				continue
			}
			//subscription for certain events
			for _, eventType := range eventTypes {
				if event.Type() == eventType {
					sub.Events <- event
					break
				}
			}
		}
	}
}

func (s *Subscription) Unsubscribe() {
	subsMutext.Lock()
	defer subsMutext.Unlock()
	for aggregate := range s.types {
		subs, ok := subscriptions[aggregate]
		if !ok {
			continue
		}
		for i := len(subs) - 1; i >= 0; i-- {
			if subs[i] == s {
				subs[i] = subs[len(subs)-1]
				subs[len(subs)-1] = nil
				subs = subs[:len(subs)-1]
			}
		}
	}
	_, ok := <-s.Events
	if ok {
		close(s.Events)
	}
<<<<<<< HEAD
}

func mapEventsToRepo(events []eventstore.Event) []*repository.Event {
	repoEvents := make([]*repository.Event, len(events))
	for i, event := range events {
		repoEvents[i] = &repository.Event{
			Sequence:      event.Sequence(),
			CreationDate:  event.CreatedAt(),
			Type:          event.Type(),
			EditorService: "zitadel",
			EditorUser:    event.Creator(),
			Version:       repository.Version(event.Aggregate().Version),
			AggregateID:   event.Aggregate().ID,
			AggregateType: event.Aggregate().Type,
			ResourceOwner: sql.NullString{
				String: event.Aggregate().ResourceOwner,
				Valid:  true,
			},
			InstanceID: event.Aggregate().InstanceID,
			Data:       event.DataAsBytes(),
		}
	}
	return repoEvents
}

func MapEventsToV1Events(events []eventstore.Event) []*models.Event {
	v1Events := make([]*models.Event, len(events))
	for i, event := range events {
		v1Events[i] = mapEventToV1Event(event)
	}
	return v1Events
}

func mapEventToV1Event(event eventstore.Event) *models.Event {
	payload := make(map[string]any)
	err := event.Unmarshal(&payload)
	logging.OnError(err).Debug("unmarshal failed")
	data, err := json.Marshal(payload)
	logging.OnError(err).Debug("marshal failed")

	return &models.Event{
		Sequence:      event.Sequence(),
		CreationDate:  event.CreatedAt(),
		Type:          models.EventType(event.Type()),
		AggregateType: models.AggregateType(event.Aggregate().Type),
		AggregateID:   event.Aggregate().ID,
		ResourceOwner: event.Aggregate().ResourceOwner,
		InstanceID:    event.Aggregate().InstanceID,
		EditorService: "zitadel",
		EditorUser:    event.Creator(),
		Data:          data,
	}
=======
>>>>>>> be40eb63
}<|MERGE_RESOLUTION|>--- conflicted
+++ resolved
@@ -2,18 +2,12 @@
 
 import (
 	"database/sql"
-	"encoding/json"
 	"sync"
-<<<<<<< HEAD
 
 	"github.com/zitadel/logging"
 
 	"github.com/zitadel/zitadel/internal/eventstore/repository"
-	v1 "github.com/zitadel/zitadel/internal/eventstore/v1"
-	"github.com/zitadel/zitadel/internal/eventstore/v1/models"
 	"github.com/zitadel/zitadel/internal/eventstore/v3"
-=======
->>>>>>> be40eb63
 )
 
 var (
@@ -66,7 +60,6 @@
 	return sub
 }
 
-<<<<<<< HEAD
 func (es *Eventstore) notify(events []eventstore.Event) {
 	repoEvents := mapEventsToRepo(events)
 	eventReaders, err := es.mapEvents(repoEvents)
@@ -75,10 +68,6 @@
 		return
 	}
 
-	go v1.Notify(MapEventsToV1Events(eventReaders))
-=======
-func notify(events []Event) {
->>>>>>> be40eb63
 	subsMutext.Lock()
 	defer subsMutext.Unlock()
 	for _, event := range eventReaders {
@@ -124,7 +113,6 @@
 	if ok {
 		close(s.Events)
 	}
-<<<<<<< HEAD
 }
 
 func mapEventsToRepo(events []eventstore.Event) []*repository.Event {
@@ -148,35 +136,4 @@
 		}
 	}
 	return repoEvents
-}
-
-func MapEventsToV1Events(events []eventstore.Event) []*models.Event {
-	v1Events := make([]*models.Event, len(events))
-	for i, event := range events {
-		v1Events[i] = mapEventToV1Event(event)
-	}
-	return v1Events
-}
-
-func mapEventToV1Event(event eventstore.Event) *models.Event {
-	payload := make(map[string]any)
-	err := event.Unmarshal(&payload)
-	logging.OnError(err).Debug("unmarshal failed")
-	data, err := json.Marshal(payload)
-	logging.OnError(err).Debug("marshal failed")
-
-	return &models.Event{
-		Sequence:      event.Sequence(),
-		CreationDate:  event.CreatedAt(),
-		Type:          models.EventType(event.Type()),
-		AggregateType: models.AggregateType(event.Aggregate().Type),
-		AggregateID:   event.Aggregate().ID,
-		ResourceOwner: event.Aggregate().ResourceOwner,
-		InstanceID:    event.Aggregate().InstanceID,
-		EditorService: "zitadel",
-		EditorUser:    event.Creator(),
-		Data:          data,
-	}
-=======
->>>>>>> be40eb63
 }