package eventsourcing

import (
	"context"

	"github.com/zitadel/zitadel/feature"
	"github.com/zitadel/zitadel/internal/auth/repository/eventsourcing/eventstore"
	"github.com/zitadel/zitadel/internal/auth/repository/eventsourcing/spooler"
	auth_view "github.com/zitadel/zitadel/internal/auth/repository/eventsourcing/view"
	"github.com/zitadel/zitadel/internal/auth_request/repository/cache"
	"github.com/zitadel/zitadel/internal/command"
	sd "github.com/zitadel/zitadel/internal/config/systemdefaults"
	"github.com/zitadel/zitadel/internal/crypto"
	"github.com/zitadel/zitadel/internal/database"
	eventstore2 "github.com/zitadel/zitadel/internal/eventstore"
	v1 "github.com/zitadel/zitadel/internal/eventstore/v1"
	es_spol "github.com/zitadel/zitadel/internal/eventstore/v1/spooler"
	"github.com/zitadel/zitadel/internal/id"
	"github.com/zitadel/zitadel/internal/query"
)

type Config struct {
	SearchLimit uint64
	Spooler     spooler.SpoolerConfig
}

type EsRepository struct {
	spooler    *es_spol.Spooler
	Eventstore v1.Eventstore
	eventstore.UserRepo
	eventstore.AuthRequestRepo
	eventstore.TokenRepo
	eventstore.RefreshTokenRepo
	eventstore.UserSessionRepo
	eventstore.OrgRepository
}

func Start(ctx context.Context, conf Config, systemDefaults sd.SystemDefaults, command *command.Commands, queries *query.Queries, dbClient *database.DB, esV2 *eventstore2.Eventstore, oidcEncryption crypto.EncryptionAlgorithm, userEncryption crypto.EncryptionAlgorithm, allowOrderByCreationDate bool) (*EsRepository, error) {
	es, err := v1.Start(dbClient, allowOrderByCreationDate)
	if err != nil {
		return nil, err
	}
	idGenerator := id.SonyFlakeGenerator()

	view, err := auth_view.StartView(dbClient, oidcEncryption, queries, idGenerator, es)
	if err != nil {
		return nil, err
	}

	authReq := cache.Start(dbClient)

	spool := spooler.StartSpooler(ctx, conf.Spooler, es, esV2, view, dbClient, queries)

	userRepo := eventstore.UserRepo{
		SearchLimit:    conf.SearchLimit,
		Eventstore:     es,
		View:           view,
		Query:          queries,
		SystemDefaults: systemDefaults,
	}
	//TODO: remove as soon as possible
	queryView := queryViewWrapper{
		queries,
		view,
	}
	return &EsRepository{
		spool,
		es,
		userRepo,
		eventstore.AuthRequestRepo{
			PrivacyPolicyProvider:     queries,
			LabelPolicyProvider:       queries,
			Command:                   command,
			Query:                     queries,
			OrgViewProvider:           queries,
			AuthRequests:              authReq,
			View:                      view,
			Eventstore:                es,
			UserCodeAlg:               userEncryption,
			UserSessionViewProvider:   view,
			UserViewProvider:          view,
			UserCommandProvider:       command,
			UserEventProvider:         &userRepo,
			IDPProviderViewProvider:   queries,
			IDPUserLinksProvider:      queries,
			LockoutPolicyViewProvider: queries,
			LoginPolicyViewProvider:   queries,
			UserGrantProvider:         queryView,
			ProjectProvider:           queryView,
			ApplicationProvider:       queries,
			CustomTextProvider:        queries,
<<<<<<< HEAD
=======
			FeatureCheck:              feature.NewCheck(esV2),
>>>>>>> 827ce880
			IdGenerator:               idGenerator,
		},
		eventstore.TokenRepo{
			View:       view,
			Eventstore: es,
		},
		eventstore.RefreshTokenRepo{
			View:         view,
			Eventstore:   es,
			SearchLimit:  conf.SearchLimit,
			KeyAlgorithm: oidcEncryption,
		},
		eventstore.UserSessionRepo{
			View: view,
		},
		eventstore.OrgRepository{
			SearchLimit:    conf.SearchLimit,
			View:           view,
			SystemDefaults: systemDefaults,
			Eventstore:     es,
			Query:          queries,
		},
	}, nil
}

type queryViewWrapper struct {
	*query.Queries
	*auth_view.View
}

func (q queryViewWrapper) UserGrantsByProjectAndUserID(ctx context.Context, projectID, userID string) ([]*query.UserGrant, error) {
	userGrantProjectID, err := query.NewUserGrantProjectIDSearchQuery(projectID)
	if err != nil {
		return nil, err
	}
	userGrantUserID, err := query.NewUserGrantUserIDSearchQuery(userID)
	if err != nil {
		return nil, err
	}
	queries := &query.UserGrantsQueries{Queries: []query.SearchQuery{userGrantUserID, userGrantProjectID}}
	grants, err := q.Queries.UserGrants(ctx, queries, true, false)
	if err != nil {
		return nil, err
	}
	return grants.UserGrants, nil
}
func (repo *EsRepository) Health(ctx context.Context) error {
	if err := repo.UserRepo.Health(ctx); err != nil {
		return err
	}
	return repo.AuthRequestRepo.Health(ctx)
}<|MERGE_RESOLUTION|>--- conflicted
+++ resolved
@@ -89,10 +89,7 @@
 			ProjectProvider:           queryView,
 			ApplicationProvider:       queries,
 			CustomTextProvider:        queries,
-<<<<<<< HEAD
-=======
 			FeatureCheck:              feature.NewCheck(esV2),
->>>>>>> 827ce880
 			IdGenerator:               idGenerator,
 		},
 		eventstore.TokenRepo{
