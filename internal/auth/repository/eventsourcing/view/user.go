--- conflicted
+++ resolved
@@ -97,11 +97,7 @@
 func (v *View) userByID(instanceID string, queries ...query.SearchQuery) (*model.UserView, error) {
 	ctx := authz.WithInstanceID(context.Background(), instanceID)
 
-<<<<<<< HEAD
-	queriedUser, err := v.query.GetUser(ctx, true, false, queries...)
-=======
-	queriedUser, err := v.query.GetNotifyUser(ctx, true, queries...)
->>>>>>> 05d875c9
+	queriedUser, err := v.query.GetNotifyUser(ctx, true, false, queries...)
 	if err != nil {
 		return nil, err
 	}
