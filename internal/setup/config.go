package setup

import (
	"github.com/caos/zitadel/internal/errors"
	iam_model "github.com/caos/zitadel/internal/iam/model"
)

type IAMSetUp struct {
	Step1 *Step1
<<<<<<< HEAD
	//Step2 *Step2
	//Step3 *Step3
	//Step4 *Step4
	//Step5 *Step5
	//Step6 *Step6
	//Step7 *Step7
	//Step8 *Step8
=======
	Step2 *Step2
	Step3 *Step3
	Step4 *Step4
	Step5 *Step5
	Step6 *Step6
	Step7 *Step7
	Step8 *Step8
	Step9 *Step9
>>>>>>> 28c8274e
}

func (setup *IAMSetUp) steps(currentDone iam_model.Step) ([]stepV2, error) {
	steps := make([]stepV2, 0)
	missingSteps := make([]iam_model.Step, 0)

	for _, step := range []stepV2{
		setup.Step1,
<<<<<<< HEAD
		//setup.Step2,
		//setup.Step3,
		//setup.Step4,
		//setup.Step5,
		//setup.Step6,
		//setup.Step7,
		//setup.Step8,
=======
		setup.Step2,
		setup.Step3,
		setup.Step4,
		setup.Step5,
		setup.Step6,
		setup.Step7,
		setup.Step8,
		setup.Step9,
>>>>>>> 28c8274e
	} {
		if step.step() <= currentDone {
			continue
		}

		if step.isNil() {
			missingSteps = append(missingSteps, step.step())
			continue
		}
		steps = append(steps, step)
	}

	if len(missingSteps) > 0 {
		return nil, errors.ThrowPreconditionFailedf(nil, "SETUP-1nk49", "steps %v not configured", missingSteps)
	}

	return steps, nil
}

type LoginPolicy struct {
	AllowRegister         bool
	AllowUsernamePassword bool
	AllowExternalIdp      bool
}

type User struct {
	FirstName string
	LastName  string
	UserName  string
	Email     string
	Password  string
}

type Org struct {
	Name         string
	Domain       string
	OrgIamPolicy bool
	Users        []User
	Owners       []string
	Projects     []Project
}

type Project struct {
	Name     string
	Users    []User
	Members  []string
	OIDCApps []OIDCApp
}

type OIDCApp struct {
	Name                   string
	RedirectUris           []string
	ResponseTypes          []string
	GrantTypes             []string
	ApplicationType        string
	AuthMethodType         string
	PostLogoutRedirectUris []string
	DevMode                bool
}<|MERGE_RESOLUTION|>--- conflicted
+++ resolved
@@ -7,7 +7,6 @@
 
 type IAMSetUp struct {
 	Step1 *Step1
-<<<<<<< HEAD
 	//Step2 *Step2
 	//Step3 *Step3
 	//Step4 *Step4
@@ -15,16 +14,7 @@
 	//Step6 *Step6
 	//Step7 *Step7
 	//Step8 *Step8
-=======
-	Step2 *Step2
-	Step3 *Step3
-	Step4 *Step4
-	Step5 *Step5
-	Step6 *Step6
-	Step7 *Step7
-	Step8 *Step8
-	Step9 *Step9
->>>>>>> 28c8274e
+	//Step9 *Step9
 }
 
 func (setup *IAMSetUp) steps(currentDone iam_model.Step) ([]stepV2, error) {
@@ -33,7 +23,6 @@
 
 	for _, step := range []stepV2{
 		setup.Step1,
-<<<<<<< HEAD
 		//setup.Step2,
 		//setup.Step3,
 		//setup.Step4,
@@ -41,16 +30,7 @@
 		//setup.Step6,
 		//setup.Step7,
 		//setup.Step8,
-=======
-		setup.Step2,
-		setup.Step3,
-		setup.Step4,
-		setup.Step5,
-		setup.Step6,
-		setup.Step7,
-		setup.Step8,
-		setup.Step9,
->>>>>>> 28c8274e
+		//setup.Step9,
 	} {
 		if step.step() <= currentDone {
 			continue
