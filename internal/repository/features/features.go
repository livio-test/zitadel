--- conflicted
+++ resolved
@@ -39,11 +39,8 @@
 	MetadataUser             *bool                 `json:"metadataUser,omitempty"`
 	CustomTextMessage        *bool                 `json:"customTextMessage,omitempty"`
 	CustomTextLogin          *bool                 `json:"customTextLogin,omitempty"`
-<<<<<<< HEAD
+	LockoutPolicy            *bool                 `json:"lockoutPolicy,omitempty"`
 	Actions                  *bool                 `json:"actions,omitempty"`
-=======
-	LockoutPolicy            *bool                 `json:"lockoutPolicy,omitempty"`
->>>>>>> e4bdaf26
 }
 
 func (e *FeaturesSetEvent) Data() interface{} {
@@ -186,15 +183,15 @@
 	}
 }
 
-<<<<<<< HEAD
+func ChangeLockoutPolicy(lockoutPolicy bool) func(event *FeaturesSetEvent) {
+	return func(e *FeaturesSetEvent) {
+		e.LockoutPolicy = &lockoutPolicy
+	}
+}
+
 func ChangeActions(actions bool) func(event *FeaturesSetEvent) {
 	return func(e *FeaturesSetEvent) {
 		e.Actions = &actions
-=======
-func ChangeLockoutPolicy(lockoutPolicy bool) func(event *FeaturesSetEvent) {
-	return func(e *FeaturesSetEvent) {
-		e.LockoutPolicy = &lockoutPolicy
->>>>>>> e4bdaf26
 	}
 }
 
