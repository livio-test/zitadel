package command

import (
	"context"

	"github.com/caos/zitadel/internal/domain"
	caos_errs "github.com/caos/zitadel/internal/errors"
	"github.com/caos/zitadel/internal/eventstore"
	"github.com/caos/zitadel/internal/repository/org"
)

func (c *Commands) SetOrgFeatures(ctx context.Context, resourceOwner string, features *domain.Features) (*domain.ObjectDetails, error) {
	if resourceOwner == "" {
		return nil, caos_errs.ThrowInvalidArgument(nil, "Features-G5tg", "Errors.ResourceOwnerMissing")
	}
	err := c.checkOrgExists(ctx, resourceOwner)
	if err != nil {
		return nil, err
	}
	existingFeatures := NewOrgFeaturesWriteModel(resourceOwner)
	err = c.eventstore.FilterToQueryReducer(ctx, existingFeatures)
	if err != nil {
		return nil, err
	}
	setEvent, hasChanged := existingFeatures.NewSetEvent(
		ctx,
		OrgAggregateFromWriteModel(&existingFeatures.FeaturesWriteModel.WriteModel),
		features.TierName,
		features.TierDescription,
		features.State,
		features.StateDescription,
		features.AuditLogRetention,
		features.LoginPolicyFactors,
		features.LoginPolicyIDP,
		features.LoginPolicyPasswordless,
		features.LoginPolicyRegistration,
		features.LoginPolicyUsernameLogin,
		features.LoginPolicyPasswordReset,
		features.PasswordComplexityPolicy,
		features.LabelPolicyPrivateLabel,
		features.LabelPolicyWatermark,
		features.CustomDomain,
		features.PrivacyPolicy,
		features.MetadataUser,
		features.CustomTextMessage,
		features.CustomTextLogin,
<<<<<<< HEAD
		features.Actions,
=======
		features.LockoutPolicy,
>>>>>>> e4bdaf26
	)
	if !hasChanged {
		return nil, caos_errs.ThrowPreconditionFailed(nil, "Features-GE4h2", "Errors.Features.NotChanged")
	}

	events, err := c.ensureOrgSettingsToFeatures(ctx, resourceOwner, features)
	if err != nil {
		return nil, err
	}
	events = append(events, setEvent)

	pushedEvents, err := c.eventstore.PushEvents(ctx, events...)
	if err != nil {
		return nil, err
	}
	err = AppendAndReduce(existingFeatures, pushedEvents...)
	if err != nil {
		return nil, err
	}
	return writeModelToObjectDetails(&existingFeatures.WriteModel), nil
}

func (c *Commands) RemoveOrgFeatures(ctx context.Context, orgID string) (*domain.ObjectDetails, error) {
	if orgID == "" {
		return nil, caos_errs.ThrowInvalidArgument(nil, "Features-G5tg", "Errors.ResourceOwnerMissing")
	}
	existingFeatures := NewOrgFeaturesWriteModel(orgID)
	err := c.eventstore.FilterToQueryReducer(ctx, existingFeatures)
	if err != nil {
		return nil, err
	}
	if existingFeatures.State == domain.FeaturesStateUnspecified || existingFeatures.State == domain.FeaturesStateRemoved {
		return nil, caos_errs.ThrowNotFound(nil, "Features-Bg32G", "Errors.Features.NotFound")
	}
	removedEvent := org.NewFeaturesRemovedEvent(ctx, OrgAggregateFromWriteModel(&existingFeatures.FeaturesWriteModel.WriteModel))

	features, err := c.getDefaultFeatures(ctx)
	if err != nil {
		return nil, err
	}
	events, err := c.ensureOrgSettingsToFeatures(ctx, orgID, features)
	if err != nil {
		return nil, err
	}

	events = append(events, removedEvent)
	pushedEvents, err := c.eventstore.PushEvents(ctx, events...)
	if err != nil {
		return nil, err
	}
	err = AppendAndReduce(existingFeatures, pushedEvents...)
	if err != nil {
		return nil, err
	}
	return writeModelToObjectDetails(&existingFeatures.WriteModel), nil
}

func (c *Commands) ensureOrgSettingsToFeatures(ctx context.Context, orgID string, features *domain.Features) ([]eventstore.EventPusher, error) {
	events, err := c.setAllowedLoginPolicy(ctx, orgID, features)
	if err != nil {
		return nil, err
	}
	if !features.PasswordComplexityPolicy {
		removePasswordComplexityEvent, err := c.removePasswordComplexityPolicyIfExists(ctx, orgID)
		if err != nil {
			return nil, err
		}
		if removePasswordComplexityEvent != nil {
			events = append(events, removePasswordComplexityEvent)
		}
	}
	labelPolicyEvents, err := c.setAllowedLabelPolicy(ctx, orgID, features)
	if err != nil {
		return nil, err
	}
	events = append(events, labelPolicyEvents...)

	if !features.CustomDomain {
		removeCustomDomainsEvents, err := c.removeCustomDomains(ctx, orgID)
		if err != nil {
			return nil, err
		}
		if removeCustomDomainsEvents != nil {
			events = append(events, removeCustomDomainsEvents...)
		}
	}
	if !features.CustomTextMessage {
		removeCustomMessageTextEvents, err := c.removeOrgMessageTextsIfExists(ctx, orgID)
		if err != nil {
			return nil, err
		}
		if removeCustomMessageTextEvents != nil {
			events = append(events, removeCustomMessageTextEvents...)
		}
	}
	if !features.CustomTextLogin {
		removeCustomLoginTextEvents, err := c.removeOrgLoginTextsIfExists(ctx, orgID)
		if err != nil {
			return nil, err
		}
		if removeCustomLoginTextEvents != nil {
			events = append(events, removeCustomLoginTextEvents...)
		}
	}
	if !features.PrivacyPolicy {
		removePrivacyPolicyEvent, err := c.removePrivacyPolicyIfExists(ctx, orgID)
		if err != nil {
			return nil, err
		}
		if removePrivacyPolicyEvent != nil {
			events = append(events, removePrivacyPolicyEvent)
		}
	}
	if !features.LockoutPolicy {
		removeLockoutPolicyEvent, err := c.removeLockoutPolicyIfExists(ctx, orgID)
		if err != nil {
			return nil, err
		}
		if removeLockoutPolicyEvent != nil {
			events = append(events, removeLockoutPolicyEvent)
		}
	}
	if !features.MetadataUser {
		removeOrgUserMetadatas, err := c.removeUserMetadataFromOrg(ctx, orgID)
		if err != nil {
			return nil, err
		}
		if len(removeOrgUserMetadatas) > 0 {
			events = append(events, removeOrgUserMetadatas...)
		}
	}
	if !features.Actions {
		removeOrgActions, err := c.removeActionsFromOrg(ctx, orgID)
		if err != nil {
			return nil, err
		}
		if len(removeOrgActions) > 0 {
			events = append(events, removeOrgActions...)
		}
	}
	return events, nil
}

func (c *Commands) setAllowedLoginPolicy(ctx context.Context, orgID string, features *domain.Features) ([]eventstore.EventPusher, error) {
	events := make([]eventstore.EventPusher, 0)
	existingPolicy, err := c.orgLoginPolicyWriteModelByID(ctx, orgID)
	if err != nil {
		return nil, err
	}
	if existingPolicy.State == domain.PolicyStateUnspecified || existingPolicy.State == domain.PolicyStateRemoved {
		return nil, nil
	}
	defaultPolicy, err := c.getDefaultLoginPolicy(ctx)
	if err != nil {
		return nil, err
	}
	policy := *existingPolicy
	if !features.LoginPolicyFactors {
		if defaultPolicy.ForceMFA != existingPolicy.ForceMFA {
			policy.ForceMFA = defaultPolicy.ForceMFA
		}
		authFactorsEvents, err := c.setDefaultAuthFactorsInCustomLoginPolicy(ctx, orgID)
		if err != nil {
			return nil, err
		}
		events = append(events, authFactorsEvents...)
	}
	if !features.LoginPolicyIDP {
		if defaultPolicy.AllowExternalIDP != existingPolicy.AllowExternalIDP {
			policy.AllowExternalIDP = defaultPolicy.AllowExternalIDP
		}
		//TODO: handle idps
	}
	if !features.LoginPolicyRegistration && defaultPolicy.AllowRegister != existingPolicy.AllowRegister {
		policy.AllowRegister = defaultPolicy.AllowRegister
	}
	if !features.LoginPolicyPasswordless && defaultPolicy.PasswordlessType != existingPolicy.PasswordlessType {
		policy.PasswordlessType = defaultPolicy.PasswordlessType
	}
	if !features.LoginPolicyUsernameLogin && defaultPolicy.AllowUsernamePassword != existingPolicy.AllowUserNamePassword {
		policy.AllowUserNamePassword = defaultPolicy.AllowUsernamePassword
	}
	if !features.LoginPolicyPasswordReset && defaultPolicy.HidePasswordReset != existingPolicy.HidePasswordReset {
		policy.HidePasswordReset = defaultPolicy.HidePasswordReset
	}
	changedEvent, hasChanged := existingPolicy.NewChangedEvent(ctx, OrgAggregateFromWriteModel(&existingPolicy.WriteModel), policy.AllowUserNamePassword, policy.AllowRegister, policy.AllowExternalIDP, policy.ForceMFA, policy.HidePasswordReset, policy.PasswordlessType)
	if hasChanged {
		events = append(events, changedEvent)
	}
	return events, nil
}

func (c *Commands) setDefaultAuthFactorsInCustomLoginPolicy(ctx context.Context, orgID string) ([]eventstore.EventPusher, error) {
	orgAuthFactors, err := c.orgLoginPolicyAuthFactorsWriteModel(ctx, orgID)
	if err != nil {
		return nil, err
	}
	events := make([]eventstore.EventPusher, 0)
	for _, factor := range domain.SecondFactorTypes() {
		state := orgAuthFactors.SecondFactors[factor]
		if state == nil || state.IAM == state.Org {
			continue
		}
		secondFactorWriteModel := orgAuthFactors.ToSecondFactorWriteModel(factor)
		if state.IAM == domain.FactorStateActive {
			event, err := c.addSecondFactorToLoginPolicy(ctx, secondFactorWriteModel, factor)
			if err != nil {
				return nil, err
			}
			if event != nil {
				events = append(events, event)
			}
			continue
		}
		event, err := c.removeSecondFactorFromLoginPolicy(ctx, secondFactorWriteModel, factor)
		if err != nil {
			return nil, err
		}
		if event != nil {
			events = append(events, event)
		}
	}

	for _, factor := range domain.MultiFactorTypes() {
		state := orgAuthFactors.MultiFactors[factor]
		if state == nil || state.IAM == state.Org {
			continue
		}
		multiFactorWriteModel := orgAuthFactors.ToMultiFactorWriteModel(factor)
		if state.IAM == domain.FactorStateActive {
			event, err := c.addMultiFactorToLoginPolicy(ctx, multiFactorWriteModel, factor)
			if err != nil {
				return nil, err
			}
			if event != nil {
				events = append(events, event)
			}
			continue
		}
		event, err := c.removeMultiFactorFromLoginPolicy(ctx, multiFactorWriteModel, factor)
		if err != nil {
			return nil, err
		}
		if event != nil {
			events = append(events, event)
		}
	}
	return events, nil
}

func (c *Commands) setAllowedLabelPolicy(ctx context.Context, orgID string, features *domain.Features) ([]eventstore.EventPusher, error) {
	events := make([]eventstore.EventPusher, 0)
	existingPolicy, err := c.orgLabelPolicyWriteModelByID(ctx, orgID)
	if err != nil {
		return nil, err
	}
	if existingPolicy.State == domain.PolicyStateUnspecified || existingPolicy.State == domain.PolicyStateRemoved {
		return nil, nil
	}
	if !features.LabelPolicyPrivateLabel && !features.LabelPolicyWatermark {
		removeEvent, err := c.removeLabelPolicy(ctx, existingPolicy)
		if err != nil {
			return nil, err
		}
		return append(events, removeEvent), nil
	}
	defaultPolicy, err := c.getDefaultLabelPolicy(ctx)
	if err != nil {
		return nil, err
	}
	policy := *existingPolicy
	if !features.LabelPolicyWatermark && defaultPolicy.DisableWatermark != existingPolicy.DisableWatermark {
		policy.DisableWatermark = defaultPolicy.DisableWatermark
	}
	if !features.LabelPolicyPrivateLabel {
		if defaultPolicy.HideLoginNameSuffix != existingPolicy.HideLoginNameSuffix {
			policy.HideLoginNameSuffix = defaultPolicy.HideLoginNameSuffix
		}
		policy.PrimaryColor = ""
		policy.BackgroundColor = ""
		policy.WarnColor = ""
		policy.FontColor = ""
		policy.PrimaryColorDark = ""
		policy.BackgroundColorDark = ""
		policy.WarnColorDark = ""
		policy.FontColorDark = ""

		assetsEvent, err := c.removeLabelPolicyAssets(ctx, existingPolicy)
		if err != nil {
			return nil, err
		}
		events = append(events, assetsEvent)
	}
	changedEvent, hasChangedEvent := existingPolicy.NewChangedEvent(ctx, OrgAggregateFromWriteModel(&existingPolicy.WriteModel),
		policy.PrimaryColor, policy.BackgroundColor, policy.WarnColor, policy.FontColor,
		policy.PrimaryColorDark, policy.BackgroundColorDark, policy.WarnColorDark, policy.FontColorDark,
		policy.HideLoginNameSuffix, policy.ErrorMsgPopup, policy.HideLoginNameSuffix)
	if hasChangedEvent {
		events = append(events, changedEvent)
	}
	if len(events) > 0 {
		events = append(events, org.NewLabelPolicyActivatedEvent(ctx, OrgAggregateFromWriteModel(&existingPolicy.WriteModel)))
	}
	return events, nil
}<|MERGE_RESOLUTION|>--- conflicted
+++ resolved
@@ -44,11 +44,8 @@
 		features.MetadataUser,
 		features.CustomTextMessage,
 		features.CustomTextLogin,
-<<<<<<< HEAD
+		features.LockoutPolicy,
 		features.Actions,
-=======
-		features.LockoutPolicy,
->>>>>>> e4bdaf26
 	)
 	if !hasChanged {
 		return nil, caos_errs.ThrowPreconditionFailed(nil, "Features-GE4h2", "Errors.Features.NotChanged")
