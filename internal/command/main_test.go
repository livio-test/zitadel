package command

import (
	"context"
	"database/sql"
	"testing"
	"time"

	"github.com/golang/mock/gomock"
	"golang.org/x/text/language"

	"github.com/zitadel/zitadel/internal/crypto"
	"github.com/zitadel/zitadel/internal/domain"
	"github.com/zitadel/zitadel/internal/errors"
	"github.com/zitadel/zitadel/internal/eventstore"
	"github.com/zitadel/zitadel/internal/eventstore/repository"
	"github.com/zitadel/zitadel/internal/eventstore/repository/mock"
	action_repo "github.com/zitadel/zitadel/internal/repository/action"
	"github.com/zitadel/zitadel/internal/repository/idpintent"
	iam_repo "github.com/zitadel/zitadel/internal/repository/instance"
	key_repo "github.com/zitadel/zitadel/internal/repository/keypair"
	"github.com/zitadel/zitadel/internal/repository/org"
	proj_repo "github.com/zitadel/zitadel/internal/repository/project"
	"github.com/zitadel/zitadel/internal/repository/session"
	usr_repo "github.com/zitadel/zitadel/internal/repository/user"
	"github.com/zitadel/zitadel/internal/repository/usergrant"
)

type expect func(mockRepository *mock.MockRepository)

func eventstoreExpect(t *testing.T, expects ...expect) *eventstore.Eventstore {
	m := mock.NewRepo(t)
	for _, e := range expects {
		e(m)
	}
	es := eventstore.NewEventstore(
		&eventstore.Config{
			Querier: m.MockQuerier,
			Pusher:  m.MockPusher,
		},
	)
	iam_repo.RegisterEventMappers(es)
	org.RegisterEventMappers(es)
	usr_repo.RegisterEventMappers(es)
	proj_repo.RegisterEventMappers(es)
	usergrant.RegisterEventMappers(es)
	key_repo.RegisterEventMappers(es)
	action_repo.RegisterEventMappers(es)
	session.RegisterEventMappers(es)
	idpintent.RegisterEventMappers(es)
	return es
}

func expectEventstore(expects ...expect) func(*testing.T) *eventstore.Eventstore {
	return func(t *testing.T) *eventstore.Eventstore {
		return eventstoreExpect(t, expects...)
	}
}

func eventPusherToEvents(eventsPushes ...eventstore.Command) []*repository.Event {
	events := make([]*repository.Event, len(eventsPushes))
	for i, event := range eventsPushes {
		data, err := eventstore.EventData(event)
		if err != nil {
			return nil
		}
		events[i] = &repository.Event{
			AggregateID:   event.Aggregate().ID,
			AggregateType: event.Aggregate().Type,
			ResourceOwner: sql.NullString{String: event.Aggregate().ResourceOwner, Valid: event.Aggregate().ResourceOwner != ""},
			EditorService: "zitadel",
			EditorUser:    event.Creator(),
			Typ:           event.Type(),
			Version:       event.Aggregate().Version,
			Data:          data,
		}
	}
	return events
}

func expectPush(commands ...eventstore.Command) expect {
	return func(m *mock.MockRepository) {
		m.ExpectPush(commands)
	}
}

func expectPushFailed(err error, commands ...eventstore.Command) expect {
	return func(m *mock.MockRepository) {
		m.ExpectPushFailed(err, commands)
	}
}

<<<<<<< HEAD
func expectFilter(events ...eventstore.Event) expect {
=======
func expectRandomPush(events []*repository.Event, uniqueConstraints ...*repository.UniqueConstraint) expect {
	return func(m *mock.MockRepository) {
		m.ExpectRandomPush(events, uniqueConstraints...)
	}
}

func expectRandomPushFailed(err error, events []*repository.Event, uniqueConstraints ...*repository.UniqueConstraint) expect {
	return func(m *mock.MockRepository) {
		m.ExpectRandomPushFailed(err, events, uniqueConstraints...)
	}
}

func expectFilter(events ...*repository.Event) expect {
>>>>>>> 6319fdda
	return func(m *mock.MockRepository) {
		m.ExpectFilterEvents(events...)
	}
}
func expectFilterError(err error) expect {
	return func(m *mock.MockRepository) {
		m.ExpectFilterEventsError(err)
	}
}

func expectFilterOrgDomainNotFound() expect {
	return func(m *mock.MockRepository) {
		m.ExpectFilterNoEventsNoError()
	}
}

func expectFilterOrgMemberNotFound() expect {
	return func(m *mock.MockRepository) {
		m.ExpectFilterNoEventsNoError()
	}
}

func eventFromEventPusher(event eventstore.Command) *repository.Event {
	data, _ := eventstore.EventData(event)
	return &repository.Event{
		InstanceID:                    event.Aggregate().InstanceID,
		ID:                            "",
		Seq:                           0,
		PreviousAggregateSequence:     0,
		PreviousAggregateTypeSequence: 0,
		CreationDate:                  time.Time{},
		Typ:                           event.Type(),
		Data:                          data,
		EditorService:                 "zitadel",
		EditorUser:                    event.Creator(),
		Version:                       event.Aggregate().Version,
		AggregateID:                   event.Aggregate().ID,
		AggregateType:                 event.Aggregate().Type,
		ResourceOwner:                 sql.NullString{String: event.Aggregate().ResourceOwner, Valid: event.Aggregate().ResourceOwner != ""},
	}
}

func eventFromEventPusherWithInstanceID(instanceID string, event eventstore.Command) *repository.Event {
	data, _ := eventstore.EventData(event)
	return &repository.Event{
		ID:                            "",
		Seq:                           0,
		PreviousAggregateSequence:     0,
		PreviousAggregateTypeSequence: 0,
		CreationDate:                  time.Time{},
		Typ:                           event.Type(),
		Data:                          data,
		EditorService:                 "zitadel",
		EditorUser:                    event.Creator(),
		Version:                       event.Aggregate().Version,
		AggregateID:                   event.Aggregate().ID,
		AggregateType:                 event.Aggregate().Type,
		ResourceOwner:                 sql.NullString{String: event.Aggregate().ResourceOwner, Valid: event.Aggregate().ResourceOwner != ""},
		InstanceID:                    instanceID,
	}
}

func eventFromEventPusherWithCreationDateNow(event eventstore.Command) *repository.Event {
	e := eventFromEventPusher(event)
	e.CreationDate = time.Now()
	return e
}

func GetMockSecretGenerator(t *testing.T) crypto.Generator {
	ctrl := gomock.NewController(t)
	alg := crypto.CreateMockEncryptionAlg(ctrl)
	generator := crypto.NewMockGenerator(ctrl)
	generator.EXPECT().Length().Return(uint(1)).AnyTimes()
	generator.EXPECT().Runes().Return([]rune("aa")).AnyTimes()
	generator.EXPECT().Alg().Return(alg).AnyTimes()
	generator.EXPECT().Expiry().Return(time.Hour * 1).AnyTimes()

	return generator
}

type mockInstance struct{}

func (m *mockInstance) InstanceID() string {
	return "INSTANCE"
}

func (m *mockInstance) ProjectID() string {
	return "projectID"
}

func (m *mockInstance) ConsoleClientID() string {
	return "consoleID"
}

func (m *mockInstance) ConsoleApplicationID() string {
	return "consoleApplicationID"
}

func (m *mockInstance) DefaultLanguage() language.Tag {
	return language.English
}

func (m *mockInstance) DefaultOrganisationID() string {
	return "defaultOrgID"
}

func (m *mockInstance) RequestedDomain() string {
	return "zitadel.cloud"
}

func (m *mockInstance) RequestedHost() string {
	return "zitadel.cloud:443"
}

func (m *mockInstance) SecurityPolicyAllowedOrigins() []string {
	return nil
}

func newMockPermissionCheckAllowed() domain.PermissionCheck {
	return func(ctx context.Context, permission, orgID, resourceID string) (err error) {
		return nil
	}
}

func newMockPermissionCheckNotAllowed() domain.PermissionCheck {
	return func(ctx context.Context, permission, orgID, resourceID string) (err error) {
		return errors.ThrowPermissionDenied(nil, "AUTHZ-HKJD33", "Errors.PermissionDenied")
	}
}<|MERGE_RESOLUTION|>--- conflicted
+++ resolved
@@ -90,23 +90,19 @@
 	}
 }
 
-<<<<<<< HEAD
+func expectRandomPush(events []eventstore.Command) expect {
+	return func(m *mock.MockRepository) {
+		m.ExpectRandomPush(events)
+	}
+}
+
+func expectRandomPushFailed(err error, events []eventstore.Command) expect {
+	return func(m *mock.MockRepository) {
+		m.ExpectRandomPushFailed(err, events)
+	}
+}
+
 func expectFilter(events ...eventstore.Event) expect {
-=======
-func expectRandomPush(events []*repository.Event, uniqueConstraints ...*repository.UniqueConstraint) expect {
-	return func(m *mock.MockRepository) {
-		m.ExpectRandomPush(events, uniqueConstraints...)
-	}
-}
-
-func expectRandomPushFailed(err error, events []*repository.Event, uniqueConstraints ...*repository.UniqueConstraint) expect {
-	return func(m *mock.MockRepository) {
-		m.ExpectRandomPushFailed(err, events, uniqueConstraints...)
-	}
-}
-
-func expectFilter(events ...*repository.Event) expect {
->>>>>>> 6319fdda
 	return func(m *mock.MockRepository) {
 		m.ExpectFilterEvents(events...)
 	}
