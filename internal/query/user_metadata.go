--- conflicted
+++ resolved
@@ -76,11 +76,7 @@
 	}
 )
 
-<<<<<<< HEAD
-func (q *Queries) GetUserMetadataByKey(ctx context.Context, shouldTriggerBulk bool, userID, key string, queries ...SearchQuery) (_ *UserMetadata, err error) {
-=======
 func (q *Queries) GetUserMetadataByKey(ctx context.Context, shouldTriggerBulk bool, userID, key string, withOwnerRemoved bool, queries ...SearchQuery) (_ *UserMetadata, err error) {
->>>>>>> add232d1
 	ctx, span := tracing.NewSpan(ctx)
 	defer func() { span.EndWithError(err) }()
 
@@ -109,11 +105,7 @@
 	return scan(row)
 }
 
-<<<<<<< HEAD
-func (q *Queries) SearchUserMetadata(ctx context.Context, shouldTriggerBulk bool, userID string, queries *UserMetadataSearchQueries) (_ *UserMetadataList, err error) {
-=======
 func (q *Queries) SearchUserMetadata(ctx context.Context, shouldTriggerBulk bool, userID string, queries *UserMetadataSearchQueries, withOwnerRemoved bool) (_ *UserMetadataList, err error) {
->>>>>>> add232d1
 	ctx, span := tracing.NewSpan(ctx)
 	defer func() { span.EndWithError(err) }()
 
