package query

import (
	"context"
	"database/sql"
	errs "errors"
	"time"

	sq "github.com/Masterminds/squirrel"

	"github.com/zitadel/logging"

	"github.com/zitadel/zitadel/internal/api/authz"
	"github.com/zitadel/zitadel/internal/api/call"
	"github.com/zitadel/zitadel/internal/database"
	"github.com/zitadel/zitadel/internal/domain"
	"github.com/zitadel/zitadel/internal/errors"
	"github.com/zitadel/zitadel/internal/query/projection"
	"github.com/zitadel/zitadel/internal/telemetry/tracing"
)

const (
	ProjectGrantGrantedOrgTableAlias    = "o"
	ProjectGrantResourceOwnerTableAlias = "r"
)

var (
	projectGrantsTable = table{
		name:          projection.ProjectGrantProjectionTable,
		instanceIDCol: projection.ProjectGrantColumnInstanceID,
	}
	ProjectGrantColumnCreationDate = Column{
		name:  projection.ProjectGrantColumnCreationDate,
		table: projectGrantsTable,
	}
	ProjectGrantColumnChangeDate = Column{
		name:  projection.ProjectGrantColumnChangeDate,
		table: projectGrantsTable,
	}
	ProjectGrantColumnResourceOwner = Column{
		name:  projection.ProjectGrantColumnResourceOwner,
		table: projectGrantsTable,
	}
	ProjectGrantColumnInstanceID = Column{
		name:  projection.ProjectGrantColumnInstanceID,
		table: projectGrantsTable,
	}
	ProjectGrantColumnState = Column{
		name:  projection.ProjectGrantColumnState,
		table: projectGrantsTable,
	}
	ProjectGrantColumnSequence = Column{
		name:  projection.ProjectGrantColumnSequence,
		table: projectGrantsTable,
	}
	ProjectGrantColumnProjectID = Column{
		name:  projection.ProjectGrantColumnProjectID,
		table: projectGrantsTable,
	}
	ProjectGrantColumnGrantedOrgID = Column{
		name:  projection.ProjectGrantColumnGrantedOrgID,
		table: projectGrantsTable,
	}
	ProjectGrantColumnGrantID = Column{
		name:  projection.ProjectGrantColumnGrantID,
		table: projectGrantsTable,
	}
	ProjectGrantColumnGrantedRoleKeys = Column{
		name:  projection.ProjectGrantColumnRoleKeys,
		table: projectGrantsTable,
	}
	ProjectGrantColumnGrantedOrgName = Column{
		name:  projection.OrgColumnName,
		table: orgsTable.setAlias(ProjectGrantGrantedOrgTableAlias),
	}
	ProjectGrantColumnResourceOwnerName = Column{
		name:  projection.OrgColumnName,
		table: orgsTable.setAlias(ProjectGrantResourceOwnerTableAlias),
	}
	ProjectGrantColumnOwnerRemoved = Column{
		name:  projection.ProjectGrantColumnOwnerRemoved,
		table: projectGrantsTable,
	}
	ProjectGrantColumnGrantGrantedOrgRemoved = Column{
		name:  projection.ProjectGrantColumnGrantedOrgRemoved,
		table: projectGrantsTable,
	}
)

type ProjectGrants struct {
	SearchResponse
	ProjectGrants []*ProjectGrant
}

type ProjectGrant struct {
	ProjectID     string
	GrantID       string
	CreationDate  time.Time
	ChangeDate    time.Time
	ResourceOwner string
	State         domain.ProjectGrantState
	Sequence      uint64

	ProjectName       string
	GrantedOrgID      string
	OrgName           string
	GrantedRoleKeys   database.TextArray[string]
	ResourceOwnerName string
}

type ProjectGrantSearchQueries struct {
	SearchRequest
	Queries []SearchQuery
}

func (q *Queries) ProjectGrantByID(ctx context.Context, shouldTriggerBulk bool, id string, withOwnerRemoved bool) (_ *ProjectGrant, err error) {
	ctx, span := tracing.NewSpan(ctx)
	defer func() { span.EndWithError(err) }()

	if shouldTriggerBulk {
<<<<<<< HEAD
		err := projection.ProjectGrantProjection.Trigger(ctx)
		logging.OnError(err).Debug("trigger failed")
=======
		ctx = projection.ProjectGrantProjection.Trigger(ctx)
>>>>>>> 6319fdda
	}

	stmt, scan := prepareProjectGrantQuery(ctx, q.client)
	eq := sq.Eq{
		ProjectGrantColumnGrantID.identifier():    id,
		ProjectGrantColumnInstanceID.identifier(): authz.GetInstance(ctx).InstanceID(),
	}
	if !withOwnerRemoved {
		eq[ProjectGrantColumnOwnerRemoved.identifier()] = false
		eq[ProjectGrantColumnGrantGrantedOrgRemoved.identifier()] = false
	}
	query, args, err := stmt.Where(eq).ToSql()
	if err != nil {
		return nil, errors.ThrowInternal(err, "QUERY-Nf93d", "Errors.Query.SQLStatment")
	}

	row := q.client.QueryRowContext(ctx, query, args...)
	return scan(row)
}

func (q *Queries) ProjectGrantByIDAndGrantedOrg(ctx context.Context, id, grantedOrg string, withOwnerRemoved bool) (_ *ProjectGrant, err error) {
	ctx, span := tracing.NewSpan(ctx)
	defer func() { span.EndWithError(err) }()

	stmt, scan := prepareProjectGrantQuery(ctx, q.client)
	eq := sq.Eq{
		ProjectGrantColumnGrantID.identifier():      id,
		ProjectGrantColumnGrantedOrgID.identifier(): grantedOrg,
		ProjectGrantColumnInstanceID.identifier():   authz.GetInstance(ctx).InstanceID(),
	}
	if !withOwnerRemoved {
		eq[ProjectGrantColumnOwnerRemoved.identifier()] = false
		eq[ProjectGrantColumnGrantGrantedOrgRemoved.identifier()] = false
	}
	query, args, err := stmt.Where(eq).ToSql()
	if err != nil {
		return nil, errors.ThrowInternal(err, "QUERY-MO9fs", "Errors.Query.SQLStatment")
	}

	row := q.client.QueryRowContext(ctx, query, args...)
	return scan(row)
}

func (q *Queries) SearchProjectGrants(ctx context.Context, queries *ProjectGrantSearchQueries, withOwnerRemoved bool) (projects *ProjectGrants, err error) {
	ctx, span := tracing.NewSpan(ctx)
	defer func() { span.EndWithError(err) }()

	query, scan := prepareProjectGrantsQuery(ctx, q.client)
	eq := sq.Eq{
		ProjectGrantColumnInstanceID.identifier(): authz.GetInstance(ctx).InstanceID(),
	}
	if !withOwnerRemoved {
		eq[ProjectGrantColumnOwnerRemoved.identifier()] = false
		eq[ProjectGrantColumnGrantGrantedOrgRemoved.identifier()] = false
	}
	stmt, args, err := queries.toQuery(query).Where(eq).ToSql()
	if err != nil {
		return nil, errors.ThrowInvalidArgument(err, "QUERY-N9fsg", "Errors.Query.InvalidRequest")
	}

	rows, err := q.client.QueryContext(ctx, stmt, args...)
	if err != nil {
		return nil, errors.ThrowInternal(err, "QUERY-PP02n", "Errors.Internal")
	}
	projects, err = scan(rows)
	if err != nil {
		return nil, err
	}
	projects.LatestState, err = q.latestState(ctx, projectGrantsTable)
	return projects, err
}

func (q *Queries) SearchProjectGrantsByProjectIDAndRoleKey(ctx context.Context, projectID, roleKey string, withOwnerRemoved bool) (projects *ProjectGrants, err error) {
	ctx, span := tracing.NewSpan(ctx)
	defer func() { span.EndWithError(err) }()

	searchQuery := &ProjectGrantSearchQueries{
		SearchRequest: SearchRequest{},
		Queries:       make([]SearchQuery, 2),
	}
	searchQuery.Queries[0], err = NewProjectGrantProjectIDSearchQuery(projectID)
	if err != nil {
		return nil, err
	}
	searchQuery.Queries[1], err = NewProjectGrantRoleKeySearchQuery(roleKey)
	if err != nil {
		return nil, err
	}
	return q.SearchProjectGrants(ctx, searchQuery, withOwnerRemoved)
}

func NewProjectGrantProjectIDSearchQuery(value string) (SearchQuery, error) {
	return NewTextQuery(ProjectGrantColumnProjectID, value, TextEquals)
}

func NewProjectGrantIDsSearchQuery(values []string) (SearchQuery, error) {
	list := make([]interface{}, len(values))
	for i, value := range values {
		list[i] = value
	}
	return NewListQuery(ProjectGrantColumnGrantID, list, ListIn)
}
func NewProjectGrantProjectNameSearchQuery(method TextComparison, value string) (SearchQuery, error) {
	return NewTextQuery(ProjectColumnName, value, method)
}

func NewProjectGrantRoleKeySearchQuery(value string) (SearchQuery, error) {
	return NewTextQuery(ProjectGrantColumnGrantedRoleKeys, value, TextListContains)
}

func NewProjectGrantResourceOwnerSearchQuery(value string) (SearchQuery, error) {
	return NewTextQuery(ProjectGrantColumnResourceOwner, value, TextEquals)
}

func NewProjectGrantGrantedOrgIDSearchQuery(value string) (SearchQuery, error) {
	return NewTextQuery(ProjectGrantColumnGrantedOrgID, value, TextEquals)
}

func (q *ProjectGrantSearchQueries) AppendMyResourceOwnerQuery(orgID string) error {
	query, err := NewProjectGrantResourceOwnerSearchQuery(orgID)
	if err != nil {
		return err
	}
	q.Queries = append(q.Queries, query)
	return nil
}

func (q *ProjectGrantSearchQueries) AppendGrantedOrgQuery(orgID string) error {
	query, err := NewProjectGrantGrantedOrgIDSearchQuery(orgID)
	if err != nil {
		return err
	}
	q.Queries = append(q.Queries, query)
	return nil
}

func (q *ProjectGrantSearchQueries) AppendPermissionQueries(permissions []string) error {
	if !authz.HasGlobalPermission(permissions) {
		ids := authz.GetAllPermissionCtxIDs(permissions)
		query, err := NewProjectGrantIDsSearchQuery(ids)
		if err != nil {
			return err
		}
		q.Queries = append(q.Queries, query)
	}
	return nil
}

func (q *ProjectGrantSearchQueries) toQuery(query sq.SelectBuilder) sq.SelectBuilder {
	query = q.SearchRequest.toQuery(query)
	for _, q := range q.Queries {
		query = q.toQuery(query)
	}
	return query
}

func prepareProjectGrantQuery(ctx context.Context, db prepareDatabase) (sq.SelectBuilder, func(*sql.Row) (*ProjectGrant, error)) {
	resourceOwnerOrgTable := orgsTable.setAlias(ProjectGrantResourceOwnerTableAlias)
	resourceOwnerIDColumn := OrgColumnID.setTable(resourceOwnerOrgTable)
	grantedOrgTable := orgsTable.setAlias(ProjectGrantGrantedOrgTableAlias)
	grantedOrgIDColumn := OrgColumnID.setTable(grantedOrgTable)
	return sq.Select(
			ProjectGrantColumnProjectID.identifier(),
			ProjectGrantColumnGrantID.identifier(),
			ProjectGrantColumnCreationDate.identifier(),
			ProjectGrantColumnChangeDate.identifier(),
			ProjectGrantColumnResourceOwner.identifier(),
			ProjectGrantColumnState.identifier(),
			ProjectGrantColumnSequence.identifier(),
			ProjectColumnName.identifier(),
			ProjectGrantColumnGrantedOrgID.identifier(),
			ProjectGrantColumnGrantedOrgName.identifier(),
			ProjectGrantColumnGrantedRoleKeys.identifier(),
			ProjectGrantColumnResourceOwnerName.identifier()).
			From(projectGrantsTable.identifier()).
			PlaceholderFormat(sq.Dollar).
			LeftJoin(join(ProjectColumnID, ProjectGrantColumnProjectID)).
			LeftJoin(join(resourceOwnerIDColumn, ProjectGrantColumnResourceOwner)).
			LeftJoin(join(grantedOrgIDColumn, ProjectGrantColumnGrantedOrgID) + db.Timetravel(call.Took(ctx))),
		func(row *sql.Row) (*ProjectGrant, error) {
			grant := new(ProjectGrant)
			var (
				projectName       sql.NullString
				orgName           sql.NullString
				resourceOwnerName sql.NullString
			)
			err := row.Scan(
				&grant.ProjectID,
				&grant.GrantID,
				&grant.CreationDate,
				&grant.ChangeDate,
				&grant.ResourceOwner,
				&grant.State,
				&grant.Sequence,
				&projectName,
				&grant.GrantedOrgID,
				&orgName,
				&grant.GrantedRoleKeys,
				&resourceOwnerName,
			)
			if err != nil {
				if errs.Is(err, sql.ErrNoRows) {
					return nil, errors.ThrowNotFound(err, "QUERY-n98GGs", "Errors.ProjectGrant.NotFound")
				}
				return nil, errors.ThrowInternal(err, "QUERY-w9fsH", "Errors.Internal")
			}

			grant.ProjectName = projectName.String
			grant.ResourceOwnerName = resourceOwnerName.String
			grant.OrgName = orgName.String

			return grant, nil
		}
}

func prepareProjectGrantsQuery(ctx context.Context, db prepareDatabase) (sq.SelectBuilder, func(*sql.Rows) (*ProjectGrants, error)) {
	resourceOwnerOrgTable := orgsTable.setAlias(ProjectGrantResourceOwnerTableAlias)
	resourceOwnerIDColumn := OrgColumnID.setTable(resourceOwnerOrgTable)
	grantedOrgTable := orgsTable.setAlias(ProjectGrantGrantedOrgTableAlias)
	grantedOrgIDColumn := OrgColumnID.setTable(grantedOrgTable)
	return sq.Select(
			ProjectGrantColumnProjectID.identifier(),
			ProjectGrantColumnGrantID.identifier(),
			ProjectGrantColumnCreationDate.identifier(),
			ProjectGrantColumnChangeDate.identifier(),
			ProjectGrantColumnResourceOwner.identifier(),
			ProjectGrantColumnState.identifier(),
			ProjectGrantColumnSequence.identifier(),
			ProjectColumnName.identifier(),
			ProjectGrantColumnGrantedOrgID.identifier(),
			ProjectGrantColumnGrantedOrgName.identifier(),
			ProjectGrantColumnGrantedRoleKeys.identifier(),
			ProjectGrantColumnResourceOwnerName.identifier(),
			countColumn.identifier()).
			From(projectGrantsTable.identifier()).
			PlaceholderFormat(sq.Dollar).
			LeftJoin(join(ProjectColumnID, ProjectGrantColumnProjectID)).
			LeftJoin(join(resourceOwnerIDColumn, ProjectGrantColumnResourceOwner)).
			LeftJoin(join(grantedOrgIDColumn, ProjectGrantColumnGrantedOrgID) + db.Timetravel(call.Took(ctx))),
		func(rows *sql.Rows) (*ProjectGrants, error) {
			projects := make([]*ProjectGrant, 0)
			var (
				count             uint64
				projectName       sql.NullString
				orgName           sql.NullString
				resourceOwnerName sql.NullString
			)
			for rows.Next() {
				grant := new(ProjectGrant)
				err := rows.Scan(
					&grant.ProjectID,
					&grant.GrantID,
					&grant.CreationDate,
					&grant.ChangeDate,
					&grant.ResourceOwner,
					&grant.State,
					&grant.Sequence,
					&projectName,
					&grant.GrantedOrgID,
					&orgName,
					&grant.GrantedRoleKeys,
					&resourceOwnerName,
					&count,
				)
				if err != nil {
					return nil, err
				}

				grant.ProjectName = projectName.String
				grant.ResourceOwnerName = resourceOwnerName.String
				grant.OrgName = orgName.String

				projects = append(projects, grant)
			}

			if err := rows.Close(); err != nil {
				return nil, errors.ThrowInternal(err, "QUERY-K9gEE", "Errors.Query.CloseRows")
			}

			return &ProjectGrants{
				ProjectGrants: projects,
				SearchResponse: SearchResponse{
					Count: count,
				},
			}, nil
		}
}<|MERGE_RESOLUTION|>--- conflicted
+++ resolved
@@ -118,12 +118,8 @@
 	defer func() { span.EndWithError(err) }()
 
 	if shouldTriggerBulk {
-<<<<<<< HEAD
-		err := projection.ProjectGrantProjection.Trigger(ctx)
+		ctx, err = projection.ProjectGrantProjection.Trigger(ctx)
 		logging.OnError(err).Debug("trigger failed")
-=======
-		ctx = projection.ProjectGrantProjection.Trigger(ctx)
->>>>>>> 6319fdda
 	}
 
 	stmt, scan := prepareProjectGrantQuery(ctx, q.client)
