--- conflicted
+++ resolved
@@ -110,11 +110,7 @@
 	Queries []SearchQuery
 }
 
-<<<<<<< HEAD
-func (q *Queries) ProjectGrantByID(ctx context.Context, shouldTriggerBulk bool, id string) (_ *ProjectGrant, err error) {
-=======
 func (q *Queries) ProjectGrantByID(ctx context.Context, shouldTriggerBulk bool, id string, withOwnerRemoved bool) (_ *ProjectGrant, err error) {
->>>>>>> add232d1
 	ctx, span := tracing.NewSpan(ctx)
 	defer func() { span.EndWithError(err) }()
 
@@ -140,11 +136,7 @@
 	return scan(row)
 }
 
-<<<<<<< HEAD
-func (q *Queries) ProjectGrantByIDAndGrantedOrg(ctx context.Context, id, grantedOrg string) (_ *ProjectGrant, err error) {
-=======
 func (q *Queries) ProjectGrantByIDAndGrantedOrg(ctx context.Context, id, grantedOrg string, withOwnerRemoved bool) (_ *ProjectGrant, err error) {
->>>>>>> add232d1
 	ctx, span := tracing.NewSpan(ctx)
 	defer func() { span.EndWithError(err) }()
 
@@ -167,11 +159,7 @@
 	return scan(row)
 }
 
-<<<<<<< HEAD
-func (q *Queries) SearchProjectGrants(ctx context.Context, queries *ProjectGrantSearchQueries) (projects *ProjectGrants, err error) {
-=======
 func (q *Queries) SearchProjectGrants(ctx context.Context, queries *ProjectGrantSearchQueries, withOwnerRemoved bool) (projects *ProjectGrants, err error) {
->>>>>>> add232d1
 	ctx, span := tracing.NewSpan(ctx)
 	defer func() { span.EndWithError(err) }()
 
@@ -200,11 +188,7 @@
 	return projects, err
 }
 
-<<<<<<< HEAD
-func (q *Queries) SearchProjectGrantsByProjectIDAndRoleKey(ctx context.Context, projectID, roleKey string) (projects *ProjectGrants, err error) {
-=======
 func (q *Queries) SearchProjectGrantsByProjectIDAndRoleKey(ctx context.Context, projectID, roleKey string, withOwnerRemoved bool) (projects *ProjectGrants, err error) {
->>>>>>> add232d1
 	ctx, span := tracing.NewSpan(ctx)
 	defer func() { span.EndWithError(err) }()
 
