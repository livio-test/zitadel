package query

import (
	"context"
	"database/sql"
	errs "errors"
	"time"

	sq "github.com/Masterminds/squirrel"

	"github.com/zitadel/zitadel/internal/api/authz"
	"github.com/zitadel/zitadel/internal/api/call"
	"github.com/zitadel/zitadel/internal/database"
	"github.com/zitadel/zitadel/internal/domain"
	"github.com/zitadel/zitadel/internal/errors"
	"github.com/zitadel/zitadel/internal/query/projection"
	"github.com/zitadel/zitadel/internal/telemetry/tracing"
)

type UserGrant struct {
	// ID represents the aggregate id (id of the user grant)
	ID           string
	CreationDate time.Time
	ChangeDate   time.Time
	Sequence     uint64
	Roles        database.TextArray[string]
	// GrantID represents the project grant id
	GrantID string
	State   domain.UserGrantState

	UserID             string
	Username           string
	UserType           domain.UserType
	UserResourceOwner  string
	FirstName          string
	LastName           string
	Email              string
	DisplayName        string
	AvatarURL          string
	PreferredLoginName string

	ResourceOwner    string
	OrgName          string
	OrgPrimaryDomain string

	ProjectID   string
	ProjectName string
}

type UserGrants struct {
	SearchResponse
	UserGrants []*UserGrant
}

type UserGrantsQueries struct {
	SearchRequest
	Queries []SearchQuery
}

func (q *UserGrantsQueries) toQuery(query sq.SelectBuilder) sq.SelectBuilder {
	query = q.SearchRequest.toQuery(query)
	for _, q := range q.Queries {
		query = q.toQuery(query)
	}
	return query
}

func NewUserGrantUserIDSearchQuery(id string) (SearchQuery, error) {
	return NewTextQuery(UserGrantUserID, id, TextEquals)
}

func NewUserGrantProjectIDSearchQuery(id string) (SearchQuery, error) {
	return NewTextQuery(UserGrantProjectID, id, TextEquals)
}

func NewUserGrantProjectIDsSearchQuery(ids []string) (SearchQuery, error) {
	list := make([]interface{}, len(ids))
	for i, value := range ids {
		list[i] = value
	}
	return NewListQuery(UserGrantProjectID, list, ListIn)
}

func NewUserGrantProjectOwnerSearchQuery(id string) (SearchQuery, error) {
	return NewTextQuery(ProjectColumnResourceOwner, id, TextEquals)
}

func NewUserGrantResourceOwnerSearchQuery(id string) (SearchQuery, error) {
	return NewTextQuery(UserGrantResourceOwner, id, TextEquals)
}

func NewUserGrantGrantIDSearchQuery(id string) (SearchQuery, error) {
	return NewTextQuery(UserGrantGrantID, id, TextEquals)
}

func NewUserGrantUserTypeQuery(typ domain.UserType) (SearchQuery, error) {
	return NewNumberQuery(UserTypeCol, typ, NumberEquals)
}

func NewUserGrantDisplayNameQuery(displayName string, method TextComparison) (SearchQuery, error) {
	return NewTextQuery(HumanDisplayNameCol, displayName, method)
}

func NewUserGrantEmailQuery(email string, method TextComparison) (SearchQuery, error) {
	return NewTextQuery(HumanEmailCol, email, method)
}

func NewUserGrantFirstNameQuery(value string, method TextComparison) (SearchQuery, error) {
	return NewTextQuery(HumanFirstNameCol, value, method)
}

func NewUserGrantLastNameQuery(value string, method TextComparison) (SearchQuery, error) {
	return NewTextQuery(HumanLastNameCol, value, method)
}

func NewUserGrantUsernameQuery(value string, method TextComparison) (SearchQuery, error) {
	return NewTextQuery(UserUsernameCol, value, method)
}

func NewUserGrantDomainQuery(value string, method TextComparison) (SearchQuery, error) {
	return NewTextQuery(OrgColumnDomain, value, method)
}

func NewUserGrantOrgNameQuery(value string, method TextComparison) (SearchQuery, error) {
	return NewTextQuery(OrgColumnName, value, method)
}

func NewUserGrantProjectNameQuery(value string, method TextComparison) (SearchQuery, error) {
	return NewTextQuery(ProjectColumnName, value, method)
}

func NewUserGrantRoleQuery(value string) (SearchQuery, error) {
	return NewTextQuery(UserGrantRoles, value, TextListContains)
}

func NewUserGrantWithGrantedQuery(owner string) (SearchQuery, error) {
	orgQuery, err := NewUserGrantResourceOwnerSearchQuery(owner)
	if err != nil {
		return nil, err
	}
	projectQuery, err := NewUserGrantProjectOwnerSearchQuery(owner)
	if err != nil {
		return nil, err
	}
	return newOrQuery(orgQuery, projectQuery)
}

func NewUserGrantContainsRolesSearchQuery(roles ...string) (SearchQuery, error) {
	r := make([]interface{}, len(roles))
	for i, role := range roles {
		r[i] = role
	}
	return NewListQuery(UserGrantRoles, r, ListIn)
}

var (
	userGrantTable = table{
		name:          projection.UserGrantProjectionTable,
		instanceIDCol: projection.UserGrantInstanceID,
	}
	UserGrantID = Column{
		name:  projection.UserGrantID,
		table: userGrantTable,
	}
	UserGrantResourceOwner = Column{
		name:  projection.UserGrantResourceOwner,
		table: userGrantTable,
	}
	UserGrantInstanceID = Column{
		name:  projection.UserGrantInstanceID,
		table: userGrantTable,
	}
	UserGrantCreationDate = Column{
		name:  projection.UserGrantCreationDate,
		table: userGrantTable,
	}
	UserGrantChangeDate = Column{
		name:  projection.UserGrantChangeDate,
		table: userGrantTable,
	}
	UserGrantSequence = Column{
		name:  projection.UserGrantSequence,
		table: userGrantTable,
	}
	UserGrantUserID = Column{
		name:  projection.UserGrantUserID,
		table: userGrantTable,
	}
	UserGrantProjectID = Column{
		name:  projection.UserGrantProjectID,
		table: userGrantTable,
	}
	UserGrantGrantID = Column{
		name:  projection.UserGrantGrantID,
		table: userGrantTable,
	}
	UserGrantRoles = Column{
		name:  projection.UserGrantRoles,
		table: userGrantTable,
	}
	UserGrantState = Column{
		name:  projection.UserGrantState,
		table: userGrantTable,
	}
	UserGrantOwnerRemoved = Column{
		name:  projection.UserGrantOwnerRemoved,
		table: userGrantTable,
	}
	UserGrantUserOwnerRemoved = Column{
		name:  projection.UserGrantUserOwnerRemoved,
		table: userGrantTable,
	}
	UserGrantProjectOwnerRemoved = Column{
		name:  projection.UserGrantProjectOwnerRemoved,
		table: userGrantTable,
	}
	UserGrantGrantGrantedOrgRemoved = Column{
		name:  projection.UserGrantGrantedOrgRemoved,
		table: userGrantTable,
	}
)

func addUserGrantWithoutOwnerRemoved(eq map[string]interface{}) {
	eq[UserGrantOwnerRemoved.identifier()] = false
	eq[UserGrantUserOwnerRemoved.identifier()] = false
	eq[UserGrantProjectOwnerRemoved.identifier()] = false
	eq[UserGrantGrantGrantedOrgRemoved.identifier()] = false
	addLoginNameWithoutOwnerRemoved(eq)
}

func (q *Queries) UserGrant(ctx context.Context, shouldTriggerBulk bool, withOwnerRemoved bool, queries ...SearchQuery) (_ *UserGrant, err error) {
	ctx, span := tracing.NewSpan(ctx)
	defer func() { span.EndWithError(err) }()

	if shouldTriggerBulk {
<<<<<<< HEAD
		err := projection.UserGrantProjection.Trigger(ctx)
		logging.OnError(err).Debug("trigger failed")
=======
		ctx = projection.UserGrantProjection.Trigger(ctx)
>>>>>>> 6319fdda
	}

	query, scan := prepareUserGrantQuery(ctx, q.client)
	for _, q := range queries {
		query = q.toQuery(query)
	}
	eq := sq.Eq{UserGrantInstanceID.identifier(): authz.GetInstance(ctx).InstanceID()}
	if !withOwnerRemoved {
		addUserGrantWithoutOwnerRemoved(eq)
	}
	stmt, args, err := query.Where(eq).ToSql()
	if err != nil {
		return nil, errors.ThrowInternal(err, "QUERY-Fa1KW", "Errors.Query.SQLStatement")
	}

	row := q.client.QueryRowContext(ctx, stmt, args...)
	return scan(row)
}

func (q *Queries) UserGrants(ctx context.Context, queries *UserGrantsQueries, shouldTriggerBulk, withOwnerRemoved bool) (_ *UserGrants, err error) {
	ctx, span := tracing.NewSpan(ctx)
	defer func() { span.EndWithError(err) }()

	if shouldTriggerBulk {
		ctx = projection.UserGrantProjection.Trigger(ctx)
	}

	query, scan := prepareUserGrantsQuery(ctx, q.client)
	eq := sq.Eq{UserGrantInstanceID.identifier(): authz.GetInstance(ctx).InstanceID()}
	if !withOwnerRemoved {
		addUserGrantWithoutOwnerRemoved(eq)
	}
	stmt, args, err := queries.toQuery(query).Where(eq).ToSql()
	if err != nil {
		return nil, errors.ThrowInternal(err, "QUERY-wXnQR", "Errors.Query.SQLStatement")
	}

	latestSequence, err := q.latestState(ctx, userGrantTable)
	if err != nil {
		return nil, err
	}

	rows, err := q.client.QueryContext(ctx, stmt, args...)
	if err != nil {
		return nil, err
	}
	grants, err := scan(rows)
	if err != nil {
		return nil, err
	}

	grants.LatestState = latestSequence
	return grants, nil
}

func prepareUserGrantQuery(ctx context.Context, db prepareDatabase) (sq.SelectBuilder, func(*sql.Row) (*UserGrant, error)) {
	return sq.Select(
			UserGrantID.identifier(),
			UserGrantCreationDate.identifier(),
			UserGrantChangeDate.identifier(),
			UserGrantSequence.identifier(),
			UserGrantGrantID.identifier(),
			UserGrantRoles.identifier(),
			UserGrantState.identifier(),

			UserGrantUserID.identifier(),
			UserUsernameCol.identifier(),
			UserTypeCol.identifier(),
			UserResourceOwnerCol.identifier(),
			HumanFirstNameCol.identifier(),
			HumanLastNameCol.identifier(),
			HumanEmailCol.identifier(),
			HumanDisplayNameCol.identifier(),
			HumanAvatarURLCol.identifier(),
			LoginNameNameCol.identifier(),

			UserGrantResourceOwner.identifier(),
			OrgColumnName.identifier(),
			OrgColumnDomain.identifier(),

			UserGrantProjectID.identifier(),
			ProjectColumnName.identifier(),
		).
			From(userGrantTable.identifier()).
			LeftJoin(join(UserIDCol, UserGrantUserID)).
			LeftJoin(join(HumanUserIDCol, UserGrantUserID)).
			LeftJoin(join(OrgColumnID, UserGrantResourceOwner)).
			LeftJoin(join(ProjectColumnID, UserGrantProjectID)).
			LeftJoin(join(LoginNameUserIDCol, UserGrantUserID) + db.Timetravel(call.Took(ctx))).
			Where(
				sq.Eq{LoginNameIsPrimaryCol.identifier(): true},
			).PlaceholderFormat(sq.Dollar),
		func(row *sql.Row) (*UserGrant, error) {
			g := new(UserGrant)

			var (
				username           sql.NullString
				firstName          sql.NullString
				userType           sql.NullInt32
				userOwner          sql.NullString
				lastName           sql.NullString
				email              sql.NullString
				displayName        sql.NullString
				avatarURL          sql.NullString
				preferredLoginName sql.NullString

				orgName   sql.NullString
				orgDomain sql.NullString

				projectName sql.NullString
			)

			err := row.Scan(
				&g.ID,
				&g.CreationDate,
				&g.ChangeDate,
				&g.Sequence,
				&g.GrantID,
				&g.Roles,
				&g.State,

				&g.UserID,
				&username,
				&userType,
				&userOwner,
				&firstName,
				&lastName,
				&email,
				&displayName,
				&avatarURL,
				&preferredLoginName,

				&g.ResourceOwner,
				&orgName,
				&orgDomain,

				&g.ProjectID,
				&projectName,
			)
			if err != nil {
				if errs.Is(err, sql.ErrNoRows) {
					return nil, errors.ThrowNotFound(err, "QUERY-wIPkA", "Errors.UserGrant.NotFound")
				}
				return nil, errors.ThrowInternal(err, "QUERY-oQPcP", "Errors.Internal")
			}

			g.Username = username.String
			g.UserType = domain.UserType(userType.Int32)
			g.UserResourceOwner = userOwner.String
			g.FirstName = firstName.String
			g.LastName = lastName.String
			g.Email = email.String
			g.DisplayName = displayName.String
			g.AvatarURL = avatarURL.String
			g.PreferredLoginName = preferredLoginName.String
			g.OrgName = orgName.String
			g.OrgPrimaryDomain = orgDomain.String
			g.ProjectName = projectName.String

			return g, nil
		}
}

func prepareUserGrantsQuery(ctx context.Context, db prepareDatabase) (sq.SelectBuilder, func(*sql.Rows) (*UserGrants, error)) {
	return sq.Select(
			UserGrantID.identifier(),
			UserGrantCreationDate.identifier(),
			UserGrantChangeDate.identifier(),
			UserGrantSequence.identifier(),
			UserGrantGrantID.identifier(),
			UserGrantRoles.identifier(),
			UserGrantState.identifier(),

			UserGrantUserID.identifier(),
			UserUsernameCol.identifier(),
			UserTypeCol.identifier(),
			UserResourceOwnerCol.identifier(),
			HumanFirstNameCol.identifier(),
			HumanLastNameCol.identifier(),
			HumanEmailCol.identifier(),
			HumanDisplayNameCol.identifier(),
			HumanAvatarURLCol.identifier(),
			LoginNameNameCol.identifier(),

			UserGrantResourceOwner.identifier(),
			OrgColumnName.identifier(),
			OrgColumnDomain.identifier(),

			UserGrantProjectID.identifier(),
			ProjectColumnName.identifier(),

			countColumn.identifier(),
		).
			From(userGrantTable.identifier()).
			LeftJoin(join(UserIDCol, UserGrantUserID)).
			LeftJoin(join(HumanUserIDCol, UserGrantUserID)).
			LeftJoin(join(OrgColumnID, UserGrantResourceOwner)).
			LeftJoin(join(ProjectColumnID, UserGrantProjectID)).
			LeftJoin(join(LoginNameUserIDCol, UserGrantUserID) + db.Timetravel(call.Took(ctx))).
			Where(
				sq.Eq{LoginNameIsPrimaryCol.identifier(): true},
			).PlaceholderFormat(sq.Dollar),
		func(rows *sql.Rows) (*UserGrants, error) {
			userGrants := make([]*UserGrant, 0)
			var count uint64
			for rows.Next() {
				g := new(UserGrant)

				var (
					username           sql.NullString
					userType           sql.NullInt32
					userOwner          sql.NullString
					firstName          sql.NullString
					lastName           sql.NullString
					email              sql.NullString
					displayName        sql.NullString
					avatarURL          sql.NullString
					preferredLoginName sql.NullString

					orgName   sql.NullString
					orgDomain sql.NullString

					projectName sql.NullString
				)

				err := rows.Scan(
					&g.ID,
					&g.CreationDate,
					&g.ChangeDate,
					&g.Sequence,
					&g.GrantID,
					&g.Roles,
					&g.State,

					&g.UserID,
					&username,
					&userType,
					&userOwner,
					&firstName,
					&lastName,
					&email,
					&displayName,
					&avatarURL,
					&preferredLoginName,

					&g.ResourceOwner,
					&orgName,
					&orgDomain,

					&g.ProjectID,
					&projectName,

					&count,
				)
				if err != nil {
					return nil, err
				}

				g.Username = username.String
				g.UserType = domain.UserType(userType.Int32)
				g.UserResourceOwner = userOwner.String
				g.FirstName = firstName.String
				g.LastName = lastName.String
				g.Email = email.String
				g.DisplayName = displayName.String
				g.AvatarURL = avatarURL.String
				g.PreferredLoginName = preferredLoginName.String
				g.OrgName = orgName.String
				g.OrgPrimaryDomain = orgDomain.String
				g.ProjectName = projectName.String

				userGrants = append(userGrants, g)
			}

			if err := rows.Close(); err != nil {
				return nil, errors.ThrowInternal(err, "QUERY-iGvmP", "Errors.Query.CloseRows")
			}

			return &UserGrants{
				UserGrants: userGrants,
				SearchResponse: SearchResponse{
					Count: count,
				},
			}, nil
		}
}<|MERGE_RESOLUTION|>--- conflicted
+++ resolved
@@ -7,6 +7,8 @@
 	"time"
 
 	sq "github.com/Masterminds/squirrel"
+
+	"github.com/zitadel/logging"
 
 	"github.com/zitadel/zitadel/internal/api/authz"
 	"github.com/zitadel/zitadel/internal/api/call"
@@ -233,12 +235,8 @@
 	defer func() { span.EndWithError(err) }()
 
 	if shouldTriggerBulk {
-<<<<<<< HEAD
-		err := projection.UserGrantProjection.Trigger(ctx)
+		ctx, err = projection.UserGrantProjection.Trigger(ctx)
 		logging.OnError(err).Debug("trigger failed")
-=======
-		ctx = projection.UserGrantProjection.Trigger(ctx)
->>>>>>> 6319fdda
 	}
 
 	query, scan := prepareUserGrantQuery(ctx, q.client)
@@ -263,7 +261,8 @@
 	defer func() { span.EndWithError(err) }()
 
 	if shouldTriggerBulk {
-		ctx = projection.UserGrantProjection.Trigger(ctx)
+		ctx, err = projection.UserGrantProjection.Trigger(ctx)
+		logging.OnError(err).Debug("unable to trigger")
 	}
 
 	query, scan := prepareUserGrantsQuery(ctx, q.client)
