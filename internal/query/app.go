--- conflicted
+++ resolved
@@ -253,12 +253,8 @@
 	defer func() { span.EndWithError(err) }()
 
 	if shouldTriggerBulk {
-<<<<<<< HEAD
-		err := projection.AppProjection.Trigger(ctx)
+		ctx, err = projection.AppProjection.Trigger(ctx)
 		logging.OnError(err).Debug("trigger failed")
-=======
-		ctx = projection.AppProjection.Trigger(ctx)
->>>>>>> 6319fdda
 	}
 
 	stmt, scan := prepareAppQuery(ctx, q.client)
