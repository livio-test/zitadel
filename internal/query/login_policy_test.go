package query

import (
	"database/sql"
	"database/sql/driver"
	"errors"
	"fmt"
	"regexp"
	"testing"
	"time"

	"github.com/zitadel/zitadel/internal/database"
	"github.com/zitadel/zitadel/internal/domain"
	errs "github.com/zitadel/zitadel/internal/errors"
)

func Test_LoginPolicyPrepares(t *testing.T) {
	type want struct {
		sqlExpectations sqlExpectation
		err             checkErr
	}
	tests := []struct {
		name    string
		prepare interface{}
		want    want
		object  interface{}
	}{
		{
			name:    "prepareLoginPolicyQuery no result",
			prepare: prepareLoginPolicyQuery,
			want: want{
				sqlExpectations: mockQueries(
					regexp.QuoteMeta(`SELECT projections.login_policies3.aggregate_id,`+
						` projections.login_policies3.creation_date,`+
						` projections.login_policies3.change_date,`+
						` projections.login_policies3.sequence,`+
						` projections.login_policies3.allow_register,`+
						` projections.login_policies3.allow_username_password,`+
						` projections.login_policies3.allow_external_idps,`+
						` projections.login_policies3.force_mfa,`+
						` projections.login_policies3.second_factors,`+
						` projections.login_policies3.multi_factors,`+
						` projections.login_policies3.passwordless_type,`+
						` projections.login_policies3.is_default,`+
						` projections.login_policies3.hide_password_reset,`+
						` projections.login_policies3.ignore_unknown_usernames,`+
						` projections.login_policies3.allow_domain_discovery,`+
<<<<<<< HEAD
=======
						` projections.login_policies3.disable_login_with_email,`+
						` projections.login_policies3.disable_login_with_phone,`+
>>>>>>> 05d875c9
						` projections.login_policies3.default_redirect_uri,`+
						` projections.login_policies3.password_check_lifetime,`+
						` projections.login_policies3.external_login_check_lifetime,`+
						` projections.login_policies3.mfa_init_skip_lifetime,`+
						` projections.login_policies3.second_factor_check_lifetime,`+
						` projections.login_policies3.multi_factor_check_lifetime,`+
<<<<<<< HEAD
						` projections.idp_login_policy_links4.idp_id,`+
						` projections.idps3.name,`+
						` projections.idps3.type`+
						` FROM projections.login_policies3`+
						` LEFT JOIN projections.idp_login_policy_links4 ON `+
						` projections.login_policies3.aggregate_id = projections.idp_login_policy_links4.aggregate_id`+
						` LEFT JOIN projections.idps3 ON`+
						` projections.idp_login_policy_links4.idp_id = projections.idps3.id`),
=======
						` projections.idp_login_policy_links3.idp_id,`+
						` projections.idps2.name,`+
						` projections.idps2.type`+
						` FROM projections.login_policies3`+
						` LEFT JOIN projections.idp_login_policy_links3 ON `+
						` projections.login_policies3.aggregate_id = projections.idp_login_policy_links3.aggregate_id`+
						` LEFT JOIN projections.idps2 ON`+
						` projections.idp_login_policy_links3.idp_id = projections.idps2.id`),
>>>>>>> 05d875c9
					nil,
					nil,
				),
				err: func(err error) (error, bool) {
					if !errs.IsNotFound(err) {
						return fmt.Errorf("err should be zitadel.NotFoundError got: %w", err), false
					}
					return nil, true
				},
			},
			object: (*LoginPolicy)(nil),
		},
		{
			name:    "prepareLoginPolicyQuery found",
			prepare: prepareLoginPolicyQuery,
			want: want{
				sqlExpectations: mockQuery(
					regexp.QuoteMeta(`SELECT projections.login_policies3.aggregate_id,`+
						` projections.login_policies3.creation_date,`+
						` projections.login_policies3.change_date,`+
						` projections.login_policies3.sequence,`+
						` projections.login_policies3.allow_register,`+
						` projections.login_policies3.allow_username_password,`+
						` projections.login_policies3.allow_external_idps,`+
						` projections.login_policies3.force_mfa,`+
						` projections.login_policies3.second_factors,`+
						` projections.login_policies3.multi_factors,`+
						` projections.login_policies3.passwordless_type,`+
						` projections.login_policies3.is_default,`+
						` projections.login_policies3.hide_password_reset,`+
						` projections.login_policies3.ignore_unknown_usernames,`+
						` projections.login_policies3.allow_domain_discovery,`+
<<<<<<< HEAD
=======
						` projections.login_policies3.disable_login_with_email,`+
						` projections.login_policies3.disable_login_with_phone,`+
>>>>>>> 05d875c9
						` projections.login_policies3.default_redirect_uri,`+
						` projections.login_policies3.password_check_lifetime,`+
						` projections.login_policies3.external_login_check_lifetime,`+
						` projections.login_policies3.mfa_init_skip_lifetime,`+
						` projections.login_policies3.second_factor_check_lifetime,`+
						` projections.login_policies3.multi_factor_check_lifetime,`+
<<<<<<< HEAD
						` projections.idp_login_policy_links4.idp_id,`+
						` projections.idps3.name,`+
						` projections.idps3.type`+
						` FROM projections.login_policies3`+
						` LEFT JOIN projections.idp_login_policy_links4 ON `+
						` projections.login_policies3.aggregate_id = projections.idp_login_policy_links4.aggregate_id`+
						` LEFT JOIN projections.idps3 ON`+
						` projections.idp_login_policy_links4.idp_id = projections.idps3.id`),
=======
						` projections.idp_login_policy_links3.idp_id,`+
						` projections.idps2.name,`+
						` projections.idps2.type`+
						` FROM projections.login_policies3`+
						` LEFT JOIN projections.idp_login_policy_links3 ON `+
						` projections.login_policies3.aggregate_id = projections.idp_login_policy_links3.aggregate_id`+
						` LEFT JOIN projections.idps2 ON`+
						` projections.idp_login_policy_links3.idp_id = projections.idps2.id`),
>>>>>>> 05d875c9
					[]string{
						"aggregate_id",
						"creation_date",
						"change_date",
						"sequence",
						"allow_register",
						"allow_username_password",
						"allow_external_idps",
						"force_mfa",
						"second_factors",
						"multi_factors",
						"passwordless_type",
						"is_default",
						"hide_password_reset",
						"ignore_unknown_usernames",
						"allow_domain_discovery",
						"disable_login_with_email",
						"disable_login_with_phone",
						"default_redirect_uri",
						"password_check_lifetime",
						"external_login_check_lifetime",
						"mfa_init_skip_lifetime",
						"second_factor_check_lifetime",
						"multi_factor_check_lifetime",
						"idp_id",
						"name",
						"type",
					},
					[]driver.Value{
						"ro",
						testNow,
						testNow,
						uint64(20211109),
						true,
						true,
						true,
						true,
						database.EnumArray[domain.SecondFactorType]{domain.SecondFactorTypeOTP},
						database.EnumArray[domain.MultiFactorType]{domain.MultiFactorTypeU2FWithPIN},
						domain.PasswordlessTypeAllowed,
						true,
						true,
						true,
						true,
						true,
						true,
						"https://example.com/redirect",
						time.Hour * 2,
						time.Hour * 2,
						time.Hour * 2,
						time.Hour * 2,
						time.Hour * 2,
						"config1",
						"IDP",
						domain.IDPConfigTypeJWT,
					},
				),
			},
			object: &LoginPolicy{
				OrgID:                      "ro",
				CreationDate:               testNow,
				ChangeDate:                 testNow,
				Sequence:                   20211109,
				AllowRegister:              true,
				AllowUsernamePassword:      true,
				AllowExternalIDPs:          true,
				ForceMFA:                   true,
				SecondFactors:              database.EnumArray[domain.SecondFactorType]{domain.SecondFactorTypeOTP},
				MultiFactors:               database.EnumArray[domain.MultiFactorType]{domain.MultiFactorTypeU2FWithPIN},
				PasswordlessType:           domain.PasswordlessTypeAllowed,
				IsDefault:                  true,
				HidePasswordReset:          true,
				IgnoreUnknownUsernames:     true,
				AllowDomainDiscovery:       true,
				DisableLoginWithEmail:      true,
				DisableLoginWithPhone:      true,
				DefaultRedirectURI:         "https://example.com/redirect",
				PasswordCheckLifetime:      time.Hour * 2,
				ExternalLoginCheckLifetime: time.Hour * 2,
				MFAInitSkipLifetime:        time.Hour * 2,
				SecondFactorCheckLifetime:  time.Hour * 2,
				MultiFactorCheckLifetime:   time.Hour * 2,
				IDPLinks: []*IDPLoginPolicyLink{
					{
						IDPID:   "config1",
						IDPName: "IDP",
						IDPType: domain.IDPConfigTypeJWT,
					},
				},
			},
		},
		{
			name:    "prepareLoginPolicyQuery sql err",
			prepare: prepareLoginPolicyQuery,
			want: want{
				sqlExpectations: mockQueryErr(
					regexp.QuoteMeta(`SELECT projections.login_policies3.aggregate_id,`+
						` projections.login_policies3.creation_date,`+
						` projections.login_policies3.change_date,`+
						` projections.login_policies3.sequence,`+
						` projections.login_policies3.allow_register,`+
						` projections.login_policies3.allow_username_password,`+
						` projections.login_policies3.allow_external_idps,`+
						` projections.login_policies3.force_mfa,`+
						` projections.login_policies3.second_factors,`+
						` projections.login_policies3.multi_factors,`+
						` projections.login_policies3.passwordless_type,`+
						` projections.login_policies3.is_default,`+
						` projections.login_policies3.hide_password_reset,`+
						` projections.login_policies3.ignore_unknown_usernames,`+
						` projections.login_policies3.allow_domain_discovery,`+
<<<<<<< HEAD
=======
						` projections.login_policies3.disable_login_with_email,`+
						` projections.login_policies3.disable_login_with_phone,`+
>>>>>>> 05d875c9
						` projections.login_policies3.default_redirect_uri,`+
						` projections.login_policies3.password_check_lifetime,`+
						` projections.login_policies3.external_login_check_lifetime,`+
						` projections.login_policies3.mfa_init_skip_lifetime,`+
						` projections.login_policies3.second_factor_check_lifetime,`+
						` projections.login_policies3.multi_factor_check_lifetime,`+
<<<<<<< HEAD
						` projections.idp_login_policy_links4.idp_id,`+
						` projections.idps3.name,`+
						` projections.idps3.type`+
						` FROM projections.login_policies3`+
						` LEFT JOIN projections.idp_login_policy_links4 ON `+
						` projections.login_policies3.aggregate_id = projections.idp_login_policy_links4.aggregate_id`+
						` LEFT JOIN projections.idps3 ON`+
						` projections.idp_login_policy_links4.idp_id = projections.idps3.id`),
=======
						` projections.idp_login_policy_links3.idp_id,`+
						` projections.idps2.name,`+
						` projections.idps2.type`+
						` FROM projections.login_policies3`+
						` LEFT JOIN projections.idp_login_policy_links3 ON `+
						` projections.login_policies3.aggregate_id = projections.idp_login_policy_links3.aggregate_id`+
						` LEFT JOIN projections.idps2 ON`+
						` projections.idp_login_policy_links3.idp_id = projections.idps2.id`),
>>>>>>> 05d875c9
					sql.ErrConnDone,
				),
				err: func(err error) (error, bool) {
					if !errors.Is(err, sql.ErrConnDone) {
						return fmt.Errorf("err should be sql.ErrConnDone got: %w", err), false
					}
					return nil, true
				},
			},
			object: nil,
		},
		{
			name:    "prepareLoginPolicy2FAsQuery no result",
			prepare: prepareLoginPolicy2FAsQuery,
			want: want{
				sqlExpectations: mockQuery(
					regexp.QuoteMeta(`SELECT projections.login_policies3.second_factors`+
						` FROM projections.login_policies3`),
					[]string{
						"second_factors",
					},
					nil,
				),
				err: func(err error) (error, bool) {
					if !errs.IsNotFound(err) {
						return fmt.Errorf("err should be zitadel.NotFoundError got: %w", err), false
					}
					return nil, true
				},
			},
			object: (*SecondFactors)(nil),
		},
		{
			name:    "prepareLoginPolicy2FAsQuery found",
			prepare: prepareLoginPolicy2FAsQuery,
			want: want{
				sqlExpectations: mockQuery(
					regexp.QuoteMeta(`SELECT projections.login_policies3.second_factors`+
						` FROM projections.login_policies3`),
					[]string{
						"second_factors",
					},
					[]driver.Value{
						database.EnumArray[domain.SecondFactorType]{domain.SecondFactorTypeOTP},
					},
				),
			},
			object: &SecondFactors{
				SearchResponse: SearchResponse{
					Count: 1,
				},
				Factors: database.EnumArray[domain.SecondFactorType]{domain.SecondFactorTypeOTP},
			},
		},
		{
			name:    "prepareLoginPolicy2FAsQuery found no factors",
			prepare: prepareLoginPolicy2FAsQuery,
			want: want{
				sqlExpectations: mockQuery(
					regexp.QuoteMeta(`SELECT projections.login_policies3.second_factors`+
						` FROM projections.login_policies3`),
					[]string{
						"second_factors",
					},
					[]driver.Value{
						database.EnumArray[domain.SecondFactorType]{},
					},
				),
			},
			object: &SecondFactors{Factors: database.EnumArray[domain.SecondFactorType]{}},
		},
		{
			name:    "prepareLoginPolicy2FAsQuery sql err",
			prepare: prepareLoginPolicy2FAsQuery,
			want: want{
				sqlExpectations: mockQueryErr(
					regexp.QuoteMeta(`SELECT projections.login_policies3.second_factors`+
						` FROM projections.login_policies3`),
					sql.ErrConnDone,
				),
				err: func(err error) (error, bool) {
					if !errors.Is(err, sql.ErrConnDone) {
						return fmt.Errorf("err should be sql.ErrConnDone got: %w", err), false
					}
					return nil, true
				},
			},
			object: nil,
		},
		{
			name:    "prepareLoginPolicyMFAsQuery no result",
			prepare: prepareLoginPolicyMFAsQuery,
			want: want{
				sqlExpectations: mockQuery(
					regexp.QuoteMeta(`SELECT projections.login_policies3.multi_factors`+
						` FROM projections.login_policies3`),
					[]string{
						"multi_factors",
					},
					nil,
				),
				err: func(err error) (error, bool) {
					if !errs.IsNotFound(err) {
						return fmt.Errorf("err should be zitadel.NotFoundError got: %w", err), false
					}
					return nil, true
				},
			},
			object: (*MultiFactors)(nil),
		},
		{
			name:    "prepareLoginPolicyMFAsQuery found",
			prepare: prepareLoginPolicyMFAsQuery,
			want: want{
				sqlExpectations: mockQuery(
					regexp.QuoteMeta(`SELECT projections.login_policies3.multi_factors`+
						` FROM projections.login_policies3`),
					[]string{
						"multi_factors",
					},
					[]driver.Value{
						database.EnumArray[domain.MultiFactorType]{domain.MultiFactorTypeU2FWithPIN},
					},
				),
			},
			object: &MultiFactors{
				SearchResponse: SearchResponse{
					Count: 1,
				},
				Factors: database.EnumArray[domain.MultiFactorType]{domain.MultiFactorTypeU2FWithPIN},
			},
		},
		{
			name:    "prepareLoginPolicyMFAsQuery found no factors",
			prepare: prepareLoginPolicyMFAsQuery,
			want: want{
				sqlExpectations: mockQuery(
					regexp.QuoteMeta(`SELECT projections.login_policies3.multi_factors`+
						` FROM projections.login_policies3`),
					[]string{
						"multi_factors",
					},
					[]driver.Value{
						database.EnumArray[domain.MultiFactorType]{},
					},
				),
			},
			object: &MultiFactors{Factors: database.EnumArray[domain.MultiFactorType]{}},
		},
		{
			name:    "prepareLoginPolicyMFAsQuery sql err",
			prepare: prepareLoginPolicyMFAsQuery,
			want: want{
				sqlExpectations: mockQueryErr(
					regexp.QuoteMeta(`SELECT projections.login_policies3.multi_factors`+
						` FROM projections.login_policies3`),
					sql.ErrConnDone,
				),
				err: func(err error) (error, bool) {
					if !errors.Is(err, sql.ErrConnDone) {
						return fmt.Errorf("err should be sql.ErrConnDone got: %w", err), false
					}
					return nil, true
				},
			},
			object: nil,
		},
	}
	for _, tt := range tests {
		t.Run(tt.name, func(t *testing.T) {
			assertPrepare(t, tt.prepare, tt.object, tt.want.sqlExpectations, tt.want.err)
		})
	}
}<|MERGE_RESOLUTION|>--- conflicted
+++ resolved
@@ -45,18 +45,14 @@
 						` projections.login_policies3.hide_password_reset,`+
 						` projections.login_policies3.ignore_unknown_usernames,`+
 						` projections.login_policies3.allow_domain_discovery,`+
-<<<<<<< HEAD
-=======
 						` projections.login_policies3.disable_login_with_email,`+
 						` projections.login_policies3.disable_login_with_phone,`+
->>>>>>> 05d875c9
 						` projections.login_policies3.default_redirect_uri,`+
 						` projections.login_policies3.password_check_lifetime,`+
 						` projections.login_policies3.external_login_check_lifetime,`+
 						` projections.login_policies3.mfa_init_skip_lifetime,`+
 						` projections.login_policies3.second_factor_check_lifetime,`+
 						` projections.login_policies3.multi_factor_check_lifetime,`+
-<<<<<<< HEAD
 						` projections.idp_login_policy_links4.idp_id,`+
 						` projections.idps3.name,`+
 						` projections.idps3.type`+
@@ -65,16 +61,6 @@
 						` projections.login_policies3.aggregate_id = projections.idp_login_policy_links4.aggregate_id`+
 						` LEFT JOIN projections.idps3 ON`+
 						` projections.idp_login_policy_links4.idp_id = projections.idps3.id`),
-=======
-						` projections.idp_login_policy_links3.idp_id,`+
-						` projections.idps2.name,`+
-						` projections.idps2.type`+
-						` FROM projections.login_policies3`+
-						` LEFT JOIN projections.idp_login_policy_links3 ON `+
-						` projections.login_policies3.aggregate_id = projections.idp_login_policy_links3.aggregate_id`+
-						` LEFT JOIN projections.idps2 ON`+
-						` projections.idp_login_policy_links3.idp_id = projections.idps2.id`),
->>>>>>> 05d875c9
 					nil,
 					nil,
 				),
@@ -107,18 +93,14 @@
 						` projections.login_policies3.hide_password_reset,`+
 						` projections.login_policies3.ignore_unknown_usernames,`+
 						` projections.login_policies3.allow_domain_discovery,`+
-<<<<<<< HEAD
-=======
 						` projections.login_policies3.disable_login_with_email,`+
 						` projections.login_policies3.disable_login_with_phone,`+
->>>>>>> 05d875c9
 						` projections.login_policies3.default_redirect_uri,`+
 						` projections.login_policies3.password_check_lifetime,`+
 						` projections.login_policies3.external_login_check_lifetime,`+
 						` projections.login_policies3.mfa_init_skip_lifetime,`+
 						` projections.login_policies3.second_factor_check_lifetime,`+
 						` projections.login_policies3.multi_factor_check_lifetime,`+
-<<<<<<< HEAD
 						` projections.idp_login_policy_links4.idp_id,`+
 						` projections.idps3.name,`+
 						` projections.idps3.type`+
@@ -127,16 +109,6 @@
 						` projections.login_policies3.aggregate_id = projections.idp_login_policy_links4.aggregate_id`+
 						` LEFT JOIN projections.idps3 ON`+
 						` projections.idp_login_policy_links4.idp_id = projections.idps3.id`),
-=======
-						` projections.idp_login_policy_links3.idp_id,`+
-						` projections.idps2.name,`+
-						` projections.idps2.type`+
-						` FROM projections.login_policies3`+
-						` LEFT JOIN projections.idp_login_policy_links3 ON `+
-						` projections.login_policies3.aggregate_id = projections.idp_login_policy_links3.aggregate_id`+
-						` LEFT JOIN projections.idps2 ON`+
-						` projections.idp_login_policy_links3.idp_id = projections.idps2.id`),
->>>>>>> 05d875c9
 					[]string{
 						"aggregate_id",
 						"creation_date",
@@ -248,18 +220,14 @@
 						` projections.login_policies3.hide_password_reset,`+
 						` projections.login_policies3.ignore_unknown_usernames,`+
 						` projections.login_policies3.allow_domain_discovery,`+
-<<<<<<< HEAD
-=======
 						` projections.login_policies3.disable_login_with_email,`+
 						` projections.login_policies3.disable_login_with_phone,`+
->>>>>>> 05d875c9
 						` projections.login_policies3.default_redirect_uri,`+
 						` projections.login_policies3.password_check_lifetime,`+
 						` projections.login_policies3.external_login_check_lifetime,`+
 						` projections.login_policies3.mfa_init_skip_lifetime,`+
 						` projections.login_policies3.second_factor_check_lifetime,`+
 						` projections.login_policies3.multi_factor_check_lifetime,`+
-<<<<<<< HEAD
 						` projections.idp_login_policy_links4.idp_id,`+
 						` projections.idps3.name,`+
 						` projections.idps3.type`+
@@ -268,16 +236,6 @@
 						` projections.login_policies3.aggregate_id = projections.idp_login_policy_links4.aggregate_id`+
 						` LEFT JOIN projections.idps3 ON`+
 						` projections.idp_login_policy_links4.idp_id = projections.idps3.id`),
-=======
-						` projections.idp_login_policy_links3.idp_id,`+
-						` projections.idps2.name,`+
-						` projections.idps2.type`+
-						` FROM projections.login_policies3`+
-						` LEFT JOIN projections.idp_login_policy_links3 ON `+
-						` projections.login_policies3.aggregate_id = projections.idp_login_policy_links3.aggregate_id`+
-						` LEFT JOIN projections.idps2 ON`+
-						` projections.idp_login_policy_links3.idp_id = projections.idps2.id`),
->>>>>>> 05d875c9
 					sql.ErrConnDone,
 				),
 				err: func(err error) (error, bool) {
