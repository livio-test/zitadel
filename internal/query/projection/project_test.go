package projection

import (
	"testing"

	"github.com/zitadel/zitadel/internal/domain"
	"github.com/zitadel/zitadel/internal/errors"
	"github.com/zitadel/zitadel/internal/eventstore"
	"github.com/zitadel/zitadel/internal/eventstore/handler"
	"github.com/zitadel/zitadel/internal/eventstore/repository"
	"github.com/zitadel/zitadel/internal/repository/instance"
	"github.com/zitadel/zitadel/internal/repository/org"
	"github.com/zitadel/zitadel/internal/repository/project"
)

func TestProjectProjection_reduces(t *testing.T) {
	type args struct {
		event func(t *testing.T) eventstore.Event
	}
	tests := []struct {
		name   string
		args   args
		reduce func(event eventstore.Event) (*handler.Statement, error)
		want   wantReduce
	}{
		{
			name: "reduceProjectRemoved",
			args: args{
				event: getEvent(testEvent(
					repository.EventType(project.ProjectRemovedType),
					project.AggregateType,
					nil,
				), project.ProjectRemovedEventMapper),
			},
			reduce: (&projectProjection{}).reduceProjectRemoved,
			want: wantReduce{
				aggregateType:    eventstore.AggregateType("project"),
				sequence:         15,
				previousSequence: 10,
				executer: &testExecuter{
					executions: []execution{
						{
<<<<<<< HEAD
							expectedStmt: "DELETE FROM projections.projects3 WHERE (id = $1)",
=======
							expectedStmt: "DELETE FROM projections.projects2 WHERE (id = $1) AND (instance_id = $2)",
>>>>>>> 6c7a05ea
							expectedArgs: []interface{}{
								"agg-id",
								"instance-id",
							},
						},
					},
				},
			},
		},
		{
			name: "instance reduceInstanceRemoved",
			args: args{
				event: getEvent(testEvent(
					repository.EventType(instance.InstanceRemovedEventType),
					instance.AggregateType,
					nil,
				), instance.InstanceRemovedEventMapper),
			},
			reduce: reduceInstanceRemovedHelper(ProjectColumnInstanceID),
			want: wantReduce{
				aggregateType:    eventstore.AggregateType("instance"),
				sequence:         15,
				previousSequence: 10,
				executer: &testExecuter{
					executions: []execution{
						{
							expectedStmt: "DELETE FROM projections.projects3 WHERE (instance_id = $1)",
							expectedArgs: []interface{}{
								"agg-id",
							},
						},
					},
				},
			},
		},
		{
			name: "reduceProjectReactivated",
			args: args{
				event: getEvent(testEvent(
					repository.EventType(project.ProjectReactivatedType),
					project.AggregateType,
					nil,
				), project.ProjectReactivatedEventMapper),
			},
			reduce: (&projectProjection{}).reduceProjectReactivated,
			want: wantReduce{
				aggregateType:    eventstore.AggregateType("project"),
				sequence:         15,
				previousSequence: 10,
				executer: &testExecuter{
					executions: []execution{
						{
<<<<<<< HEAD
							expectedStmt: "UPDATE projections.projects3 SET (change_date, sequence, state) = ($1, $2, $3) WHERE (id = $4)",
=======
							expectedStmt: "UPDATE projections.projects2 SET (change_date, sequence, state) = ($1, $2, $3) WHERE (id = $4) AND (instance_id = $5)",
>>>>>>> 6c7a05ea
							expectedArgs: []interface{}{
								anyArg{},
								uint64(15),
								domain.ProjectStateActive,
								"agg-id",
								"instance-id",
							},
						},
					},
				},
			},
		},
		{
			name: "reduceProjectDeactivated",
			args: args{
				event: getEvent(testEvent(
					repository.EventType(project.ProjectDeactivatedType),
					project.AggregateType,
					nil,
				), project.ProjectDeactivatedEventMapper),
			},
			reduce: (&projectProjection{}).reduceProjectDeactivated,
			want: wantReduce{
				aggregateType:    eventstore.AggregateType("project"),
				sequence:         15,
				previousSequence: 10,
				executer: &testExecuter{
					executions: []execution{
						{
<<<<<<< HEAD
							expectedStmt: "UPDATE projections.projects3 SET (change_date, sequence, state) = ($1, $2, $3) WHERE (id = $4)",
=======
							expectedStmt: "UPDATE projections.projects2 SET (change_date, sequence, state) = ($1, $2, $3) WHERE (id = $4) AND (instance_id = $5)",
>>>>>>> 6c7a05ea
							expectedArgs: []interface{}{
								anyArg{},
								uint64(15),
								domain.ProjectStateInactive,
								"agg-id",
								"instance-id",
							},
						},
					},
				},
			},
		},
		{
			name: "reduceProjectChanged",
			args: args{
				event: getEvent(testEvent(
					repository.EventType(project.ProjectChangedType),
					project.AggregateType,
					[]byte(`{"name": "new name", "projectRoleAssertion": true, "projectRoleCheck": true, "hasProjectCheck": true, "privateLabelingSetting": 1}`),
				), project.ProjectChangeEventMapper),
			},
			reduce: (&projectProjection{}).reduceProjectChanged,
			want: wantReduce{
				aggregateType:    eventstore.AggregateType("project"),
				sequence:         15,
				previousSequence: 10,
				executer: &testExecuter{
					executions: []execution{
						{
<<<<<<< HEAD
							expectedStmt: "UPDATE projections.projects3 SET (change_date, sequence, name, project_role_assertion, project_role_check, has_project_check, private_labeling_setting) = ($1, $2, $3, $4, $5, $6, $7) WHERE (id = $8)",
=======
							expectedStmt: "UPDATE projections.projects2 SET (change_date, sequence, name, project_role_assertion, project_role_check, has_project_check, private_labeling_setting) = ($1, $2, $3, $4, $5, $6, $7) WHERE (id = $8) AND (instance_id = $9)",
>>>>>>> 6c7a05ea
							expectedArgs: []interface{}{
								anyArg{},
								uint64(15),
								"new name",
								true,
								true,
								true,
								domain.PrivateLabelingSettingEnforceProjectResourceOwnerPolicy,
								"agg-id",
								"instance-id",
							},
						},
					},
				},
			},
		},
		{
			name: "reduceProjectChanged no changes",
			args: args{
				event: getEvent(testEvent(
					repository.EventType(project.ProjectChangedType),
					project.AggregateType,
					[]byte(`{}`),
				), project.ProjectChangeEventMapper),
			},
			reduce: (&projectProjection{}).reduceProjectChanged,
			want: wantReduce{
				aggregateType:    eventstore.AggregateType("project"),
				sequence:         15,
				previousSequence: 10,
				executer:         &testExecuter{},
			},
		},
		{
			name: "reduceProjectAdded",
			args: args{
				event: getEvent(testEvent(
					repository.EventType(project.ProjectAddedType),
					project.AggregateType,
					[]byte(`{"name": "name", "projectRoleAssertion": true, "projectRoleCheck": true, "hasProjectCheck": true, "privateLabelingSetting": 1}`),
				), project.ProjectAddedEventMapper),
			},
			reduce: (&projectProjection{}).reduceProjectAdded,
			want: wantReduce{
				aggregateType:    eventstore.AggregateType("project"),
				sequence:         15,
				previousSequence: 10,
				executer: &testExecuter{
					executions: []execution{
						{
							expectedStmt: "INSERT INTO projections.projects3 (id, creation_date, change_date, resource_owner, instance_id, sequence, name, project_role_assertion, project_role_check, has_project_check, private_labeling_setting, state) VALUES ($1, $2, $3, $4, $5, $6, $7, $8, $9, $10, $11, $12)",
							expectedArgs: []interface{}{
								"agg-id",
								anyArg{},
								anyArg{},
								"ro-id",
								"instance-id",
								uint64(15),
								"name",
								true,
								true,
								true,
								domain.PrivateLabelingSettingEnforceProjectResourceOwnerPolicy,
								domain.ProjectStateActive,
							},
						},
					},
				},
			},
		},
		{
			name:   "org.reduceOwnerRemoved",
			reduce: (&projectProjection{}).reduceOwnerRemoved,
			args: args{
				event: getEvent(testEvent(
					repository.EventType(org.OrgRemovedEventType),
					org.AggregateType,
					nil,
				), org.OrgRemovedEventMapper),
			},
			want: wantReduce{
				aggregateType:    eventstore.AggregateType("org"),
				sequence:         15,
				previousSequence: 10,
				executer: &testExecuter{
					executions: []execution{
						{
							expectedStmt: "UPDATE projections.projects3 SET (change_date, sequence, owner_removed) = ($1, $2, $3) WHERE (instance_id = $4) AND (resource_owner = $5)",
							expectedArgs: []interface{}{
								anyArg{},
								uint64(15),
								true,
								"instance-id",
								"agg-id",
							},
						},
					},
				},
			},
		},
	}
	for _, tt := range tests {
		t.Run(tt.name, func(t *testing.T) {
			event := baseEvent(t)
			got, err := tt.reduce(event)
			if _, ok := err.(errors.InvalidArgument); !ok {
				t.Errorf("no wrong event mapping: %v, got: %v", err, got)
			}

			event = tt.args.event(t)
			got, err = tt.reduce(event)
			assertReduce(t, got, err, ProjectProjectionTable, tt.want)
		})
	}
}<|MERGE_RESOLUTION|>--- conflicted
+++ resolved
@@ -40,11 +40,7 @@
 				executer: &testExecuter{
 					executions: []execution{
 						{
-<<<<<<< HEAD
-							expectedStmt: "DELETE FROM projections.projects3 WHERE (id = $1)",
-=======
-							expectedStmt: "DELETE FROM projections.projects2 WHERE (id = $1) AND (instance_id = $2)",
->>>>>>> 6c7a05ea
+							expectedStmt: "DELETE FROM projections.projects3 WHERE (id = $1) AND (instance_id = $2)",
 							expectedArgs: []interface{}{
 								"agg-id",
 								"instance-id",
@@ -97,11 +93,7 @@
 				executer: &testExecuter{
 					executions: []execution{
 						{
-<<<<<<< HEAD
-							expectedStmt: "UPDATE projections.projects3 SET (change_date, sequence, state) = ($1, $2, $3) WHERE (id = $4)",
-=======
-							expectedStmt: "UPDATE projections.projects2 SET (change_date, sequence, state) = ($1, $2, $3) WHERE (id = $4) AND (instance_id = $5)",
->>>>>>> 6c7a05ea
+							expectedStmt: "UPDATE projections.projects3 SET (change_date, sequence, state) = ($1, $2, $3) WHERE (id = $4) AND (instance_id = $5)",
 							expectedArgs: []interface{}{
 								anyArg{},
 								uint64(15),
@@ -131,11 +123,7 @@
 				executer: &testExecuter{
 					executions: []execution{
 						{
-<<<<<<< HEAD
-							expectedStmt: "UPDATE projections.projects3 SET (change_date, sequence, state) = ($1, $2, $3) WHERE (id = $4)",
-=======
-							expectedStmt: "UPDATE projections.projects2 SET (change_date, sequence, state) = ($1, $2, $3) WHERE (id = $4) AND (instance_id = $5)",
->>>>>>> 6c7a05ea
+							expectedStmt: "UPDATE projections.projects3 SET (change_date, sequence, state) = ($1, $2, $3) WHERE (id = $4) AND (instance_id = $5)",
 							expectedArgs: []interface{}{
 								anyArg{},
 								uint64(15),
@@ -165,11 +153,7 @@
 				executer: &testExecuter{
 					executions: []execution{
 						{
-<<<<<<< HEAD
-							expectedStmt: "UPDATE projections.projects3 SET (change_date, sequence, name, project_role_assertion, project_role_check, has_project_check, private_labeling_setting) = ($1, $2, $3, $4, $5, $6, $7) WHERE (id = $8)",
-=======
-							expectedStmt: "UPDATE projections.projects2 SET (change_date, sequence, name, project_role_assertion, project_role_check, has_project_check, private_labeling_setting) = ($1, $2, $3, $4, $5, $6, $7) WHERE (id = $8) AND (instance_id = $9)",
->>>>>>> 6c7a05ea
+							expectedStmt: "UPDATE projections.projects3 SET (change_date, sequence, name, project_role_assertion, project_role_check, has_project_check, private_labeling_setting) = ($1, $2, $3, $4, $5, $6, $7) WHERE (id = $8) AND (instance_id = $9)",
 							expectedArgs: []interface{}{
 								anyArg{},
 								uint64(15),
