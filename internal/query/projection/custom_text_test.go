package projection

import (
	"testing"

	"github.com/zitadel/zitadel/internal/errors"
	"github.com/zitadel/zitadel/internal/eventstore"
	"github.com/zitadel/zitadel/internal/eventstore/handler"
	"github.com/zitadel/zitadel/internal/eventstore/repository"
	"github.com/zitadel/zitadel/internal/repository/instance"
	"github.com/zitadel/zitadel/internal/repository/org"
)

func TestCustomTextProjection_reduces(t *testing.T) {
	type args struct {
		event func(t *testing.T) eventstore.Event
	}
	tests := []struct {
		name   string
		args   args
		reduce func(event eventstore.Event) (*handler.Statement, error)
		want   wantReduce
	}{
		{
			name: "org reduceSet",
			args: args{
				event: getEvent(testEvent(
					repository.EventType(org.CustomTextSetEventType),
					org.AggregateType,
					[]byte(`{
						"key": "Text",
						"language": "en",
						"template": "InitCode",
						"text": "Test"
					}`),
				), org.CustomTextSetEventMapper),
			},
			reduce: (&customTextProjection{}).reduceSet,
			want: wantReduce{
				aggregateType:    eventstore.AggregateType("org"),
				sequence:         15,
				previousSequence: 10,
				executer: &testExecuter{
					executions: []execution{
						{
							expectedStmt: "INSERT INTO projections.custom_texts2 (aggregate_id, instance_id, creation_date, change_date, sequence, is_default, template, language, key, text) VALUES ($1, $2, $3, $4, $5, $6, $7, $8, $9, $10) ON CONFLICT (instance_id, aggregate_id, template, key, language) DO UPDATE SET (creation_date, change_date, sequence, is_default, text) = (EXCLUDED.creation_date, EXCLUDED.change_date, EXCLUDED.sequence, EXCLUDED.is_default, EXCLUDED.text)",
							expectedArgs: []interface{}{
								"agg-id",
								"instance-id",
								anyArg{},
								anyArg{},
								uint64(15),
								false,
								"InitCode",
								"en",
								"Text",
								"Test",
							},
						},
					},
				},
			},
		},
		{
			name:   "org reduceRemoved",
			reduce: (&customTextProjection{}).reduceRemoved,
			args: args{
				event: getEvent(testEvent(
					repository.EventType(org.CustomTextRemovedEventType),
					org.AggregateType,
					[]byte(`{
						"key": "Text",
						"language": "en",
						"template": "InitCode"
					}`),
				), org.CustomTextRemovedEventMapper),
			},
			want: wantReduce{
				aggregateType:    eventstore.AggregateType("org"),
				sequence:         15,
				previousSequence: 10,
				executer: &testExecuter{
					executions: []execution{
						{
<<<<<<< HEAD
							expectedStmt: "DELETE FROM projections.custom_texts2 WHERE (aggregate_id = $1) AND (template = $2) AND (key = $3) AND (language = $4)",
=======
							expectedStmt: "DELETE FROM projections.custom_texts WHERE (aggregate_id = $1) AND (template = $2) AND (key = $3) AND (language = $4) AND (instance_id = $5)",
>>>>>>> 6c7a05ea
							expectedArgs: []interface{}{
								"agg-id",
								"InitCode",
								"Text",
								"en",
								"instance-id",
							},
						},
					},
				},
			},
		},
		{
			name:   "org reduceTemplateRemoved",
			reduce: (&customTextProjection{}).reduceTemplateRemoved,
			args: args{
				event: getEvent(testEvent(
					repository.EventType(org.CustomTextTemplateRemovedEventType),
					org.AggregateType,
					[]byte(`{
						"key": "Text",
						"language": "en",
						"template": "InitCode"
					}`),
				), org.CustomTextTemplateRemovedEventMapper),
			},
			want: wantReduce{
				aggregateType:    eventstore.AggregateType("org"),
				sequence:         15,
				previousSequence: 10,
				executer: &testExecuter{
					executions: []execution{
						{
<<<<<<< HEAD
							expectedStmt: "DELETE FROM projections.custom_texts2 WHERE (aggregate_id = $1) AND (template = $2) AND (language = $3)",
=======
							expectedStmt: "DELETE FROM projections.custom_texts WHERE (aggregate_id = $1) AND (template = $2) AND (language = $3) AND (instance_id = $4)",
>>>>>>> 6c7a05ea
							expectedArgs: []interface{}{
								"agg-id",
								"InitCode",
								"en",
								"instance-id",
							},
						},
					},
				},
			},
		},
		{
			name: "instance reduceInstanceRemoved",
			args: args{
				event: getEvent(testEvent(
					repository.EventType(instance.InstanceRemovedEventType),
					instance.AggregateType,
					nil,
				), instance.InstanceRemovedEventMapper),
			},
			reduce: reduceInstanceRemovedHelper(CustomTextInstanceIDCol),
			want: wantReduce{
				aggregateType:    eventstore.AggregateType("instance"),
				sequence:         15,
				previousSequence: 10,
				executer: &testExecuter{
					executions: []execution{
						{
							expectedStmt: "DELETE FROM projections.custom_texts2 WHERE (instance_id = $1)",
							expectedArgs: []interface{}{
								"agg-id",
							},
						},
					},
				},
			},
		},
		{
			name:   "instance reduceAdded",
			reduce: (&customTextProjection{}).reduceSet,
			args: args{
				event: getEvent(testEvent(
					repository.EventType(instance.CustomTextSetEventType),
					instance.AggregateType,
					[]byte(`{
					"key": "Text",
						"language": "en",
						"template": "InitCode",
						"text": "Test"
					}`),
				), instance.CustomTextSetEventMapper),
			},
			want: wantReduce{
				aggregateType:    eventstore.AggregateType("instance"),
				sequence:         15,
				previousSequence: 10,
				executer: &testExecuter{
					executions: []execution{
						{
							expectedStmt: "INSERT INTO projections.custom_texts2 (aggregate_id, instance_id, creation_date, change_date, sequence, is_default, template, language, key, text) VALUES ($1, $2, $3, $4, $5, $6, $7, $8, $9, $10) ON CONFLICT (instance_id, aggregate_id, template, key, language) DO UPDATE SET (creation_date, change_date, sequence, is_default, text) = (EXCLUDED.creation_date, EXCLUDED.change_date, EXCLUDED.sequence, EXCLUDED.is_default, EXCLUDED.text)",
							expectedArgs: []interface{}{
								"agg-id",
								"instance-id",
								anyArg{},
								anyArg{},
								uint64(15),
								true,
								"InitCode",
								"en",
								"Text",
								"Test",
							},
						},
					},
				},
			},
		},
		{
			name:   "instance reduceRemoved",
			reduce: (&customTextProjection{}).reduceRemoved,
			args: args{
				event: getEvent(testEvent(
					repository.EventType(instance.CustomTextTemplateRemovedEventType),
					instance.AggregateType,
					[]byte(`{
						"key": "Text",
						"language": "en",
						"template": "InitCode"
					}`),
				), instance.CustomTextRemovedEventMapper),
			},
			want: wantReduce{
				aggregateType:    eventstore.AggregateType("instance"),
				sequence:         15,
				previousSequence: 10,
				executer: &testExecuter{
					executions: []execution{
						{
<<<<<<< HEAD
							expectedStmt: "DELETE FROM projections.custom_texts2 WHERE (aggregate_id = $1) AND (template = $2) AND (key = $3) AND (language = $4)",
=======
							expectedStmt: "DELETE FROM projections.custom_texts WHERE (aggregate_id = $1) AND (template = $2) AND (key = $3) AND (language = $4) AND (instance_id = $5)",
>>>>>>> 6c7a05ea
							expectedArgs: []interface{}{
								"agg-id",
								"InitCode",
								"Text",
								"en",
								"instance-id",
							},
						},
					},
				},
			},
		},
		{
			name:   "instance reduceTemplateRemoved",
			reduce: (&customTextProjection{}).reduceTemplateRemoved,
			args: args{
				event: getEvent(testEvent(
					repository.EventType(instance.CustomTextTemplateRemovedEventType),
					instance.AggregateType,
					[]byte(`{
						"key": "Text",
						"language": "en",
						"template": "InitCode"
					}`),
				), instance.CustomTextTemplateRemovedEventMapper),
			},
			want: wantReduce{
				aggregateType:    eventstore.AggregateType("instance"),
				sequence:         15,
				previousSequence: 10,
				executer: &testExecuter{
					executions: []execution{
						{
<<<<<<< HEAD
							expectedStmt: "DELETE FROM projections.custom_texts2 WHERE (aggregate_id = $1) AND (template = $2) AND (language = $3)",
=======
							expectedStmt: "DELETE FROM projections.custom_texts WHERE (aggregate_id = $1) AND (template = $2) AND (language = $3) AND (instance_id = $4)",
>>>>>>> 6c7a05ea
							expectedArgs: []interface{}{
								"agg-id",
								"InitCode",
								"en",
								"instance-id",
							},
						},
					},
				},
			},
		},
		{
			name:   "org.reduceOwnerRemoved",
			reduce: (&customTextProjection{}).reduceOwnerRemoved,
			args: args{
				event: getEvent(testEvent(
					repository.EventType(org.OrgRemovedEventType),
					org.AggregateType,
					nil,
				), org.OrgRemovedEventMapper),
			},
			want: wantReduce{
				aggregateType:    eventstore.AggregateType("org"),
				sequence:         15,
				previousSequence: 10,
				executer: &testExecuter{
					executions: []execution{
						{
							expectedStmt: "UPDATE projections.custom_texts2 SET (change_date, sequence, owner_removed) = ($1, $2, $3) WHERE (instance_id = $4) AND (aggregate_id = $5)",
							expectedArgs: []interface{}{
								anyArg{},
								uint64(15),
								true,
								"instance-id",
								"agg-id",
							},
						},
					},
				},
			},
		},
	}
	for _, tt := range tests {
		t.Run(tt.name, func(t *testing.T) {
			event := baseEvent(t)
			got, err := tt.reduce(event)
			if _, ok := err.(errors.InvalidArgument); !ok {
				t.Errorf("no wrong event mapping: %v, got: %v", err, got)
			}

			event = tt.args.event(t)
			got, err = tt.reduce(event)
			assertReduce(t, got, err, CustomTextTable, tt.want)
		})
	}
}<|MERGE_RESOLUTION|>--- conflicted
+++ resolved
@@ -82,11 +82,7 @@
 				executer: &testExecuter{
 					executions: []execution{
 						{
-<<<<<<< HEAD
-							expectedStmt: "DELETE FROM projections.custom_texts2 WHERE (aggregate_id = $1) AND (template = $2) AND (key = $3) AND (language = $4)",
-=======
-							expectedStmt: "DELETE FROM projections.custom_texts WHERE (aggregate_id = $1) AND (template = $2) AND (key = $3) AND (language = $4) AND (instance_id = $5)",
->>>>>>> 6c7a05ea
+							expectedStmt: "DELETE FROM projections.custom_texts2 WHERE (aggregate_id = $1) AND (template = $2) AND (key = $3) AND (language = $4) AND (instance_id = $5)",
 							expectedArgs: []interface{}{
 								"agg-id",
 								"InitCode",
@@ -120,11 +116,7 @@
 				executer: &testExecuter{
 					executions: []execution{
 						{
-<<<<<<< HEAD
-							expectedStmt: "DELETE FROM projections.custom_texts2 WHERE (aggregate_id = $1) AND (template = $2) AND (language = $3)",
-=======
-							expectedStmt: "DELETE FROM projections.custom_texts WHERE (aggregate_id = $1) AND (template = $2) AND (language = $3) AND (instance_id = $4)",
->>>>>>> 6c7a05ea
+							expectedStmt: "DELETE FROM projections.custom_texts2 WHERE (aggregate_id = $1) AND (template = $2) AND (language = $3) AND (instance_id = $4)",
 							expectedArgs: []interface{}{
 								"agg-id",
 								"InitCode",
@@ -223,11 +215,7 @@
 				executer: &testExecuter{
 					executions: []execution{
 						{
-<<<<<<< HEAD
-							expectedStmt: "DELETE FROM projections.custom_texts2 WHERE (aggregate_id = $1) AND (template = $2) AND (key = $3) AND (language = $4)",
-=======
-							expectedStmt: "DELETE FROM projections.custom_texts WHERE (aggregate_id = $1) AND (template = $2) AND (key = $3) AND (language = $4) AND (instance_id = $5)",
->>>>>>> 6c7a05ea
+							expectedStmt: "DELETE FROM projections.custom_texts2 WHERE (aggregate_id = $1) AND (template = $2) AND (key = $3) AND (language = $4) AND (instance_id = $5)",
 							expectedArgs: []interface{}{
 								"agg-id",
 								"InitCode",
@@ -261,11 +249,7 @@
 				executer: &testExecuter{
 					executions: []execution{
 						{
-<<<<<<< HEAD
-							expectedStmt: "DELETE FROM projections.custom_texts2 WHERE (aggregate_id = $1) AND (template = $2) AND (language = $3)",
-=======
-							expectedStmt: "DELETE FROM projections.custom_texts WHERE (aggregate_id = $1) AND (template = $2) AND (language = $3) AND (instance_id = $4)",
->>>>>>> 6c7a05ea
+							expectedStmt: "DELETE FROM projections.custom_texts2 WHERE (aggregate_id = $1) AND (template = $2) AND (language = $3) AND (instance_id = $4)",
 							expectedArgs: []interface{}{
 								"agg-id",
 								"InitCode",
