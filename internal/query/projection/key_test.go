--- conflicted
+++ resolved
@@ -45,11 +45,7 @@
 				executer: &testExecuter{
 					executions: []execution{
 						{
-<<<<<<< HEAD
-							expectedStmt: "INSERT INTO projections.keys2 (id, creation_date, change_date, resource_owner, instance_id, sequence, algorithm, use) VALUES ($1, $2, $3, $4, $5, $6, $7, $8)",
-=======
-							expectedStmt: "INSERT INTO projections.keys3 (id, creation_date, change_date, resource_owner, instance_id, sequence, algorithm, use) VALUES ($1, $2, $3, $4, $5, $6, $7, $8)",
->>>>>>> 2d6281ce
+							expectedStmt: "INSERT INTO projections.keys4 (id, creation_date, change_date, resource_owner, instance_id, sequence, algorithm, use) VALUES ($1, $2, $3, $4, $5, $6, $7, $8)",
 							expectedArgs: []interface{}{
 								"agg-id",
 								anyArg{},
@@ -62,11 +58,7 @@
 							},
 						},
 						{
-<<<<<<< HEAD
-							expectedStmt: "INSERT INTO projections.keys2_private (id, instance_id, expiry, key) VALUES ($1, $2, $3, $4)",
-=======
-							expectedStmt: "INSERT INTO projections.keys3_private (id, instance_id, expiry, key) VALUES ($1, $2, $3, $4)",
->>>>>>> 2d6281ce
+							expectedStmt: "INSERT INTO projections.keys4_private (id, instance_id, expiry, key) VALUES ($1, $2, $3, $4)",
 							expectedArgs: []interface{}{
 								"agg-id",
 								"instance-id",
@@ -80,11 +72,7 @@
 							},
 						},
 						{
-<<<<<<< HEAD
-							expectedStmt: "INSERT INTO projections.keys2_public (id, instance_id, expiry, key) VALUES ($1, $2, $3, $4)",
-=======
-							expectedStmt: "INSERT INTO projections.keys3_public (id, instance_id, expiry, key) VALUES ($1, $2, $3, $4)",
->>>>>>> 2d6281ce
+							expectedStmt: "INSERT INTO projections.keys4_public (id, instance_id, expiry, key) VALUES ($1, $2, $3, $4)",
 							expectedArgs: []interface{}{
 								"agg-id",
 								"instance-id",
@@ -115,7 +103,6 @@
 			},
 		},
 		{
-<<<<<<< HEAD
 			name:   "org.reduceOwnerRemoved",
 			reduce: (&keyProjection{}).reduceOwnerRemoved,
 			args: args{
@@ -133,36 +120,11 @@
 				executer: &testExecuter{
 					executions: []execution{
 						{
-							expectedStmt: "UPDATE projections.keys2 SET (owner_removed) = ($1) WHERE (instance_id = $2) AND (resource_owner = $3)",
+							expectedStmt: "UPDATE projections.keys4 SET owner_removed = $1 WHERE (instance_id = $2) AND (resource_owner = $3)",
 							expectedArgs: []interface{}{
 								true,
 								"instance-id",
 								"agg-id",
-=======
-			name: "reduceCertificateAdded",
-			args: args{
-				event: getEvent(testEvent(
-					repository.EventType(keypair.AddedCertificateEventType),
-					keypair.AggregateType,
-					certificateAddedEventData(domain.KeyUsageSAMLMetadataSigning, time.Now().Add(time.Hour)),
-				), keypair.AddedCertificateEventMapper),
-			},
-			reduce: (&keyProjection{certEncryptionAlgorithm: crypto.CreateMockEncryptionAlg(gomock.NewController(t))}).reduceCertificateAdded,
-			want: wantReduce{
-				projection:       KeyProjectionTable,
-				aggregateType:    eventstore.AggregateType("key_pair"),
-				sequence:         15,
-				previousSequence: 10,
-				executer: &testExecuter{
-					executions: []execution{
-						{
-							expectedStmt: "INSERT INTO projections.keys3_certificate (id, instance_id, expiry, certificate) VALUES ($1, $2, $3, $4)",
-							expectedArgs: []interface{}{
-								"agg-id",
-								"instance-id",
-								anyArg{},
-								[]byte("privateKey"),
->>>>>>> 2d6281ce
 							},
 						},
 					},
