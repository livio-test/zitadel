--- conflicted
+++ resolved
@@ -5,7 +5,6 @@
 
 	"github.com/zitadel/zitadel/internal/crypto"
 	"github.com/zitadel/zitadel/internal/database"
-	"github.com/zitadel/zitadel/internal/eventstore"
 	"github.com/zitadel/zitadel/internal/eventstore/handler/v2"
 )
 
@@ -63,17 +62,9 @@
 	NotificationPolicyProjection        *handler.Handler
 	NotificationsProjection             interface{}
 	NotificationsQuotaProjection        interface{}
-<<<<<<< HEAD
-	DeviceAuthProjection                *deviceAuthProjection
-	SessionProjection                   *sessionProjection
-=======
 	DeviceAuthProjection                *handler.Handler
->>>>>>> be40eb63
-)
-
-type eventStore interface {
-	Filter(ctx context.Context, queryFactory *eventstore.SearchQueryBuilder) ([]eventstore.Event, error)
-}
+	SessionProjection                   *handler.Handler
+)
 
 type projection interface {
 	Start(ctx context.Context)
