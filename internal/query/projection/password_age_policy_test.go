package projection

import (
	"testing"

	"github.com/zitadel/zitadel/internal/domain"
	"github.com/zitadel/zitadel/internal/errors"
	"github.com/zitadel/zitadel/internal/eventstore"
	"github.com/zitadel/zitadel/internal/eventstore/handler"
	"github.com/zitadel/zitadel/internal/eventstore/repository"
	"github.com/zitadel/zitadel/internal/repository/instance"
	"github.com/zitadel/zitadel/internal/repository/org"
)

func TestPasswordAgeProjection_reduces(t *testing.T) {
	type args struct {
		event func(t *testing.T) eventstore.Event
	}
	tests := []struct {
		name   string
		args   args
		reduce func(event eventstore.Event) (*handler.Statement, error)
		want   wantReduce
	}{
		{
			name: "org reduceAdded",
			args: args{
				event: getEvent(testEvent(
					repository.EventType(org.PasswordAgePolicyAddedEventType),
					org.AggregateType,
					[]byte(`{
						"expireWarnDays": 10,
						"maxAgeDays": 13
}`),
				), org.PasswordAgePolicyAddedEventMapper),
			},
			reduce: (&passwordAgeProjection{}).reduceAdded,
			want: wantReduce{
				aggregateType:    eventstore.AggregateType("org"),
				sequence:         15,
				previousSequence: 10,
				executer: &testExecuter{
					executions: []execution{
						{
							expectedStmt: "INSERT INTO projections.password_age_policies2 (creation_date, change_date, sequence, id, state, expire_warn_days, max_age_days, is_default, resource_owner, instance_id) VALUES ($1, $2, $3, $4, $5, $6, $7, $8, $9, $10)",
							expectedArgs: []interface{}{
								anyArg{},
								anyArg{},
								uint64(15),
								"agg-id",
								domain.PolicyStateActive,
								uint64(10),
								uint64(13),
								false,
								"ro-id",
								"instance-id",
							},
						},
					},
				},
			},
		},
		{
			name:   "org reduceChanged",
			reduce: (&passwordAgeProjection{}).reduceChanged,
			args: args{
				event: getEvent(testEvent(
					repository.EventType(org.PasswordAgePolicyChangedEventType),
					org.AggregateType,
					[]byte(`{
						"expireWarnDays": 10,
						"maxAgeDays": 13
		}`),
				), org.PasswordAgePolicyChangedEventMapper),
			},
			want: wantReduce{
				aggregateType:    eventstore.AggregateType("org"),
				sequence:         15,
				previousSequence: 10,
				executer: &testExecuter{
					executions: []execution{
						{
<<<<<<< HEAD
							expectedStmt: "UPDATE projections.password_age_policies2 SET (change_date, sequence, expire_warn_days, max_age_days) = ($1, $2, $3, $4) WHERE (id = $5)",
=======
							expectedStmt: "UPDATE projections.password_age_policies SET (change_date, sequence, expire_warn_days, max_age_days) = ($1, $2, $3, $4) WHERE (id = $5) AND (instance_id = $6)",
>>>>>>> 6c7a05ea
							expectedArgs: []interface{}{
								anyArg{},
								uint64(15),
								uint64(10),
								uint64(13),
								"agg-id",
								"instance-id",
							},
						},
					},
				},
			},
		},
		{
			name:   "org reduceRemoved",
			reduce: (&passwordAgeProjection{}).reduceRemoved,
			args: args{
				event: getEvent(testEvent(
					repository.EventType(org.PasswordAgePolicyRemovedEventType),
					org.AggregateType,
					nil,
				), org.PasswordAgePolicyRemovedEventMapper),
			},
			want: wantReduce{
				aggregateType:    eventstore.AggregateType("org"),
				sequence:         15,
				previousSequence: 10,
				executer: &testExecuter{
					executions: []execution{
						{
<<<<<<< HEAD
							expectedStmt: "DELETE FROM projections.password_age_policies2 WHERE (id = $1)",
=======
							expectedStmt: "DELETE FROM projections.password_age_policies WHERE (id = $1) AND (instance_id = $2)",
>>>>>>> 6c7a05ea
							expectedArgs: []interface{}{
								"agg-id",
								"instance-id",
							},
						},
					},
				},
			},
		},
		{
			name: "instance reduceInstanceRemoved",
			args: args{
				event: getEvent(testEvent(
					repository.EventType(instance.InstanceRemovedEventType),
					instance.AggregateType,
					nil,
				), instance.InstanceRemovedEventMapper),
			},
			reduce: reduceInstanceRemovedHelper(AgePolicyInstanceIDCol),
			want: wantReduce{
				aggregateType:    eventstore.AggregateType("instance"),
				sequence:         15,
				previousSequence: 10,
				executer: &testExecuter{
					executions: []execution{
						{
							expectedStmt: "DELETE FROM projections.password_age_policies2 WHERE (instance_id = $1)",
							expectedArgs: []interface{}{
								"agg-id",
							},
						},
					},
				},
			},
		},
		{
			name:   "instance reduceAdded",
			reduce: (&passwordAgeProjection{}).reduceAdded,
			args: args{
				event: getEvent(testEvent(
					repository.EventType(instance.PasswordAgePolicyAddedEventType),
					instance.AggregateType,
					[]byte(`{
						"expireWarnDays": 10,
						"maxAgeDays": 13
					}`),
				), instance.PasswordAgePolicyAddedEventMapper),
			},
			want: wantReduce{
				aggregateType:    eventstore.AggregateType("instance"),
				sequence:         15,
				previousSequence: 10,
				executer: &testExecuter{
					executions: []execution{
						{
							expectedStmt: "INSERT INTO projections.password_age_policies2 (creation_date, change_date, sequence, id, state, expire_warn_days, max_age_days, is_default, resource_owner, instance_id) VALUES ($1, $2, $3, $4, $5, $6, $7, $8, $9, $10)",
							expectedArgs: []interface{}{
								anyArg{},
								anyArg{},
								uint64(15),
								"agg-id",
								domain.PolicyStateActive,
								uint64(10),
								uint64(13),
								true,
								"ro-id",
								"instance-id",
							},
						},
					},
				},
			},
		},
		{
			name:   "instance reduceChanged",
			reduce: (&passwordAgeProjection{}).reduceChanged,
			args: args{
				event: getEvent(testEvent(
					repository.EventType(instance.PasswordAgePolicyChangedEventType),
					instance.AggregateType,
					[]byte(`{
						"expireWarnDays": 10,
						"maxAgeDays": 13
					}`),
				), instance.PasswordAgePolicyChangedEventMapper),
			},
			want: wantReduce{
				aggregateType:    eventstore.AggregateType("instance"),
				sequence:         15,
				previousSequence: 10,
				executer: &testExecuter{
					executions: []execution{
						{
<<<<<<< HEAD
							expectedStmt: "UPDATE projections.password_age_policies2 SET (change_date, sequence, expire_warn_days, max_age_days) = ($1, $2, $3, $4) WHERE (id = $5)",
=======
							expectedStmt: "UPDATE projections.password_age_policies SET (change_date, sequence, expire_warn_days, max_age_days) = ($1, $2, $3, $4) WHERE (id = $5) AND (instance_id = $6)",
>>>>>>> 6c7a05ea
							expectedArgs: []interface{}{
								anyArg{},
								uint64(15),
								uint64(10),
								uint64(13),
								"agg-id",
								"instance-id",
							},
						},
					},
				},
			},
		},
		{
			name:   "org.reduceOwnerRemoved",
			reduce: (&passwordAgeProjection{}).reduceOwnerRemoved,
			args: args{
				event: getEvent(testEvent(
					repository.EventType(org.OrgRemovedEventType),
					org.AggregateType,
					nil,
				), org.OrgRemovedEventMapper),
			},
			want: wantReduce{
				aggregateType:    eventstore.AggregateType("org"),
				sequence:         15,
				previousSequence: 10,
				executer: &testExecuter{
					executions: []execution{
						{
							expectedStmt: "UPDATE projections.password_age_policies2 SET (change_date, sequence, owner_removed) = ($1, $2, $3) WHERE (instance_id = $4) AND (resource_owner = $5)",
							expectedArgs: []interface{}{
								anyArg{},
								uint64(15),
								true,
								"instance-id",
								"agg-id",
							},
						},
					},
				},
			},
		},
	}
	for _, tt := range tests {
		t.Run(tt.name, func(t *testing.T) {
			event := baseEvent(t)
			got, err := tt.reduce(event)
			if _, ok := err.(errors.InvalidArgument); !ok {
				t.Errorf("no wrong event mapping: %v, got: %v", err, got)
			}

			event = tt.args.event(t)
			got, err = tt.reduce(event)
			assertReduce(t, got, err, PasswordAgeTable, tt.want)
		})
	}
}<|MERGE_RESOLUTION|>--- conflicted
+++ resolved
@@ -80,11 +80,7 @@
 				executer: &testExecuter{
 					executions: []execution{
 						{
-<<<<<<< HEAD
-							expectedStmt: "UPDATE projections.password_age_policies2 SET (change_date, sequence, expire_warn_days, max_age_days) = ($1, $2, $3, $4) WHERE (id = $5)",
-=======
-							expectedStmt: "UPDATE projections.password_age_policies SET (change_date, sequence, expire_warn_days, max_age_days) = ($1, $2, $3, $4) WHERE (id = $5) AND (instance_id = $6)",
->>>>>>> 6c7a05ea
+							expectedStmt: "UPDATE projections.password_age_policies2 SET (change_date, sequence, expire_warn_days, max_age_days) = ($1, $2, $3, $4) WHERE (id = $5) AND (instance_id = $6)",
 							expectedArgs: []interface{}{
 								anyArg{},
 								uint64(15),
@@ -115,11 +111,7 @@
 				executer: &testExecuter{
 					executions: []execution{
 						{
-<<<<<<< HEAD
-							expectedStmt: "DELETE FROM projections.password_age_policies2 WHERE (id = $1)",
-=======
-							expectedStmt: "DELETE FROM projections.password_age_policies WHERE (id = $1) AND (instance_id = $2)",
->>>>>>> 6c7a05ea
+							expectedStmt: "DELETE FROM projections.password_age_policies2 WHERE (id = $1) AND (instance_id = $2)",
 							expectedArgs: []interface{}{
 								"agg-id",
 								"instance-id",
@@ -213,11 +205,7 @@
 				executer: &testExecuter{
 					executions: []execution{
 						{
-<<<<<<< HEAD
-							expectedStmt: "UPDATE projections.password_age_policies2 SET (change_date, sequence, expire_warn_days, max_age_days) = ($1, $2, $3, $4) WHERE (id = $5)",
-=======
-							expectedStmt: "UPDATE projections.password_age_policies SET (change_date, sequence, expire_warn_days, max_age_days) = ($1, $2, $3, $4) WHERE (id = $5) AND (instance_id = $6)",
->>>>>>> 6c7a05ea
+							expectedStmt: "UPDATE projections.password_age_policies2 SET (change_date, sequence, expire_warn_days, max_age_days) = ($1, $2, $3, $4) WHERE (id = $5) AND (instance_id = $6)",
 							expectedArgs: []interface{}{
 								anyArg{},
 								uint64(15),
