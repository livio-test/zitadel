--- conflicted
+++ resolved
@@ -45,11 +45,7 @@
 				executer: &testExecuter{
 					executions: []execution{
 						{
-<<<<<<< HEAD
-							expectedStmt: "UPSERT INTO projections.message_texts2 (aggregate_id, instance_id, creation_date, change_date, sequence, state, type, language, title) VALUES ($1, $2, $3, $4, $5, $6, $7, $8, $9)",
-=======
-							expectedStmt: "INSERT INTO projections.message_texts (aggregate_id, instance_id, creation_date, change_date, sequence, state, type, language, title) VALUES ($1, $2, $3, $4, $5, $6, $7, $8, $9) ON CONFLICT (instance_id, aggregate_id, type, language) DO UPDATE SET (creation_date, change_date, sequence, state, title) = (EXCLUDED.creation_date, EXCLUDED.change_date, EXCLUDED.sequence, EXCLUDED.state, EXCLUDED.title)",
->>>>>>> 2d6281ce
+							expectedStmt: "INSERT INTO projections.message_texts2 (aggregate_id, instance_id, creation_date, change_date, sequence, state, type, language, title) VALUES ($1, $2, $3, $4, $5, $6, $7, $8, $9) ON CONFLICT (instance_id, aggregate_id, type, language) DO UPDATE SET (creation_date, change_date, sequence, state, title) = (EXCLUDED.creation_date, EXCLUDED.change_date, EXCLUDED.sequence, EXCLUDED.state, EXCLUDED.title)",
 							expectedArgs: []interface{}{
 								"agg-id",
 								"instance-id",
@@ -89,11 +85,7 @@
 				executer: &testExecuter{
 					executions: []execution{
 						{
-<<<<<<< HEAD
-							expectedStmt: "UPSERT INTO projections.message_texts2 (aggregate_id, instance_id, creation_date, change_date, sequence, state, type, language, pre_header) VALUES ($1, $2, $3, $4, $5, $6, $7, $8, $9)",
-=======
-							expectedStmt: "INSERT INTO projections.message_texts (aggregate_id, instance_id, creation_date, change_date, sequence, state, type, language, pre_header) VALUES ($1, $2, $3, $4, $5, $6, $7, $8, $9) ON CONFLICT (instance_id, aggregate_id, type, language) DO UPDATE SET (creation_date, change_date, sequence, state, pre_header) = (EXCLUDED.creation_date, EXCLUDED.change_date, EXCLUDED.sequence, EXCLUDED.state, EXCLUDED.pre_header)",
->>>>>>> 2d6281ce
+							expectedStmt: "INSERT INTO projections.message_texts2 (aggregate_id, instance_id, creation_date, change_date, sequence, state, type, language, pre_header) VALUES ($1, $2, $3, $4, $5, $6, $7, $8, $9) ON CONFLICT (instance_id, aggregate_id, type, language) DO UPDATE SET (creation_date, change_date, sequence, state, pre_header) = (EXCLUDED.creation_date, EXCLUDED.change_date, EXCLUDED.sequence, EXCLUDED.state, EXCLUDED.pre_header)",
 							expectedArgs: []interface{}{
 								"agg-id",
 								"instance-id",
@@ -133,11 +125,7 @@
 				executer: &testExecuter{
 					executions: []execution{
 						{
-<<<<<<< HEAD
-							expectedStmt: "UPSERT INTO projections.message_texts2 (aggregate_id, instance_id, creation_date, change_date, sequence, state, type, language, subject) VALUES ($1, $2, $3, $4, $5, $6, $7, $8, $9)",
-=======
-							expectedStmt: "INSERT INTO projections.message_texts (aggregate_id, instance_id, creation_date, change_date, sequence, state, type, language, subject) VALUES ($1, $2, $3, $4, $5, $6, $7, $8, $9) ON CONFLICT (instance_id, aggregate_id, type, language) DO UPDATE SET (creation_date, change_date, sequence, state, subject) = (EXCLUDED.creation_date, EXCLUDED.change_date, EXCLUDED.sequence, EXCLUDED.state, EXCLUDED.subject)",
->>>>>>> 2d6281ce
+							expectedStmt: "INSERT INTO projections.message_texts2 (aggregate_id, instance_id, creation_date, change_date, sequence, state, type, language, subject) VALUES ($1, $2, $3, $4, $5, $6, $7, $8, $9) ON CONFLICT (instance_id, aggregate_id, type, language) DO UPDATE SET (creation_date, change_date, sequence, state, subject) = (EXCLUDED.creation_date, EXCLUDED.change_date, EXCLUDED.sequence, EXCLUDED.state, EXCLUDED.subject)",
 							expectedArgs: []interface{}{
 								"agg-id",
 								"instance-id",
@@ -177,11 +165,7 @@
 				executer: &testExecuter{
 					executions: []execution{
 						{
-<<<<<<< HEAD
-							expectedStmt: "UPSERT INTO projections.message_texts2 (aggregate_id, instance_id, creation_date, change_date, sequence, state, type, language, greeting) VALUES ($1, $2, $3, $4, $5, $6, $7, $8, $9)",
-=======
-							expectedStmt: "INSERT INTO projections.message_texts (aggregate_id, instance_id, creation_date, change_date, sequence, state, type, language, greeting) VALUES ($1, $2, $3, $4, $5, $6, $7, $8, $9) ON CONFLICT (instance_id, aggregate_id, type, language) DO UPDATE SET (creation_date, change_date, sequence, state, greeting) = (EXCLUDED.creation_date, EXCLUDED.change_date, EXCLUDED.sequence, EXCLUDED.state, EXCLUDED.greeting)",
->>>>>>> 2d6281ce
+							expectedStmt: "INSERT INTO projections.message_texts2 (aggregate_id, instance_id, creation_date, change_date, sequence, state, type, language, greeting) VALUES ($1, $2, $3, $4, $5, $6, $7, $8, $9) ON CONFLICT (instance_id, aggregate_id, type, language) DO UPDATE SET (creation_date, change_date, sequence, state, greeting) = (EXCLUDED.creation_date, EXCLUDED.change_date, EXCLUDED.sequence, EXCLUDED.state, EXCLUDED.greeting)",
 							expectedArgs: []interface{}{
 								"agg-id",
 								"instance-id",
@@ -221,11 +205,7 @@
 				executer: &testExecuter{
 					executions: []execution{
 						{
-<<<<<<< HEAD
-							expectedStmt: "UPSERT INTO projections.message_texts2 (aggregate_id, instance_id, creation_date, change_date, sequence, state, type, language, text) VALUES ($1, $2, $3, $4, $5, $6, $7, $8, $9)",
-=======
-							expectedStmt: "INSERT INTO projections.message_texts (aggregate_id, instance_id, creation_date, change_date, sequence, state, type, language, text) VALUES ($1, $2, $3, $4, $5, $6, $7, $8, $9) ON CONFLICT (instance_id, aggregate_id, type, language) DO UPDATE SET (creation_date, change_date, sequence, state, text) = (EXCLUDED.creation_date, EXCLUDED.change_date, EXCLUDED.sequence, EXCLUDED.state, EXCLUDED.text)",
->>>>>>> 2d6281ce
+							expectedStmt: "INSERT INTO projections.message_texts2 (aggregate_id, instance_id, creation_date, change_date, sequence, state, type, language, text) VALUES ($1, $2, $3, $4, $5, $6, $7, $8, $9) ON CONFLICT (instance_id, aggregate_id, type, language) DO UPDATE SET (creation_date, change_date, sequence, state, text) = (EXCLUDED.creation_date, EXCLUDED.change_date, EXCLUDED.sequence, EXCLUDED.state, EXCLUDED.text)",
 							expectedArgs: []interface{}{
 								"agg-id",
 								"instance-id",
@@ -265,11 +245,7 @@
 				executer: &testExecuter{
 					executions: []execution{
 						{
-<<<<<<< HEAD
-							expectedStmt: "UPSERT INTO projections.message_texts2 (aggregate_id, instance_id, creation_date, change_date, sequence, state, type, language, button_text) VALUES ($1, $2, $3, $4, $5, $6, $7, $8, $9)",
-=======
-							expectedStmt: "INSERT INTO projections.message_texts (aggregate_id, instance_id, creation_date, change_date, sequence, state, type, language, button_text) VALUES ($1, $2, $3, $4, $5, $6, $7, $8, $9) ON CONFLICT (instance_id, aggregate_id, type, language) DO UPDATE SET (creation_date, change_date, sequence, state, button_text) = (EXCLUDED.creation_date, EXCLUDED.change_date, EXCLUDED.sequence, EXCLUDED.state, EXCLUDED.button_text)",
->>>>>>> 2d6281ce
+							expectedStmt: "INSERT INTO projections.message_texts2 (aggregate_id, instance_id, creation_date, change_date, sequence, state, type, language, button_text) VALUES ($1, $2, $3, $4, $5, $6, $7, $8, $9) ON CONFLICT (instance_id, aggregate_id, type, language) DO UPDATE SET (creation_date, change_date, sequence, state, button_text) = (EXCLUDED.creation_date, EXCLUDED.change_date, EXCLUDED.sequence, EXCLUDED.state, EXCLUDED.button_text)",
 							expectedArgs: []interface{}{
 								"agg-id",
 								"instance-id",
@@ -309,11 +285,7 @@
 				executer: &testExecuter{
 					executions: []execution{
 						{
-<<<<<<< HEAD
-							expectedStmt: "UPSERT INTO projections.message_texts2 (aggregate_id, instance_id, creation_date, change_date, sequence, state, type, language, footer_text) VALUES ($1, $2, $3, $4, $5, $6, $7, $8, $9)",
-=======
-							expectedStmt: "INSERT INTO projections.message_texts (aggregate_id, instance_id, creation_date, change_date, sequence, state, type, language, footer_text) VALUES ($1, $2, $3, $4, $5, $6, $7, $8, $9) ON CONFLICT (instance_id, aggregate_id, type, language) DO UPDATE SET (creation_date, change_date, sequence, state, footer_text) = (EXCLUDED.creation_date, EXCLUDED.change_date, EXCLUDED.sequence, EXCLUDED.state, EXCLUDED.footer_text)",
->>>>>>> 2d6281ce
+							expectedStmt: "INSERT INTO projections.message_texts2 (aggregate_id, instance_id, creation_date, change_date, sequence, state, type, language, footer_text) VALUES ($1, $2, $3, $4, $5, $6, $7, $8, $9) ON CONFLICT (instance_id, aggregate_id, type, language) DO UPDATE SET (creation_date, change_date, sequence, state, footer_text) = (EXCLUDED.creation_date, EXCLUDED.change_date, EXCLUDED.sequence, EXCLUDED.state, EXCLUDED.footer_text)",
 							expectedArgs: []interface{}{
 								"agg-id",
 								"instance-id",
@@ -638,11 +610,7 @@
 				executer: &testExecuter{
 					executions: []execution{
 						{
-<<<<<<< HEAD
-							expectedStmt: "UPSERT INTO projections.message_texts2 (aggregate_id, instance_id, creation_date, change_date, sequence, state, type, language, title) VALUES ($1, $2, $3, $4, $5, $6, $7, $8, $9)",
-=======
-							expectedStmt: "INSERT INTO projections.message_texts (aggregate_id, instance_id, creation_date, change_date, sequence, state, type, language, title) VALUES ($1, $2, $3, $4, $5, $6, $7, $8, $9) ON CONFLICT (instance_id, aggregate_id, type, language) DO UPDATE SET (creation_date, change_date, sequence, state, title) = (EXCLUDED.creation_date, EXCLUDED.change_date, EXCLUDED.sequence, EXCLUDED.state, EXCLUDED.title)",
->>>>>>> 2d6281ce
+							expectedStmt: "INSERT INTO projections.message_texts2 (aggregate_id, instance_id, creation_date, change_date, sequence, state, type, language, title) VALUES ($1, $2, $3, $4, $5, $6, $7, $8, $9) ON CONFLICT (instance_id, aggregate_id, type, language) DO UPDATE SET (creation_date, change_date, sequence, state, title) = (EXCLUDED.creation_date, EXCLUDED.change_date, EXCLUDED.sequence, EXCLUDED.state, EXCLUDED.title)",
 							expectedArgs: []interface{}{
 								"agg-id",
 								"instance-id",
@@ -713,7 +681,7 @@
 				executer: &testExecuter{
 					executions: []execution{
 						{
-							expectedStmt: "UPDATE projections.message_texts2 SET (owner_removed) = ($1) WHERE (instance_id = $2) AND (aggregate_id = $3)",
+							expectedStmt: "UPDATE projections.message_texts2 SET owner_removed = $1 WHERE (instance_id = $2) AND (aggregate_id = $3)",
 							expectedArgs: []interface{}{
 								true,
 								"instance-id",
