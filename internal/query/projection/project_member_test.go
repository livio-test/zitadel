package projection

import (
	"context"
	"testing"

	"golang.org/x/text/language"

	"github.com/zitadel/zitadel/internal/database"
	"github.com/zitadel/zitadel/internal/domain"
	"github.com/zitadel/zitadel/internal/errors"
	"github.com/zitadel/zitadel/internal/eventstore"
	"github.com/zitadel/zitadel/internal/eventstore/handler"
	"github.com/zitadel/zitadel/internal/eventstore/repository"
	"github.com/zitadel/zitadel/internal/repository/instance"
	"github.com/zitadel/zitadel/internal/repository/org"
	"github.com/zitadel/zitadel/internal/repository/project"
	"github.com/zitadel/zitadel/internal/repository/user"
)

func TestProjectMemberProjection_reduces(t *testing.T) {
	type args struct {
		event func(t *testing.T) eventstore.Event
	}
	tests := []struct {
		name   string
		args   args
		reduce func(event eventstore.Event) (*handler.Statement, error)
		want   wantReduce
	}{
		{
			name: "project MemberAddedType",
			args: args{
				event: getEvent(testEvent(
					repository.EventType(project.MemberAddedType),
					project.AggregateType,
					[]byte(`{
					"userId": "user-id",
					"roles": ["role"]
				}`),
				), project.MemberAddedEventMapper),
			},
			reduce: (&projectMemberProjection{
				StatementHandler: getStatementHandlerWithFilters(
					user.NewHumanAddedEvent(context.Background(),
						&user.NewAggregate("user-id", "org1").Aggregate,
						"username1",
						"firstname1",
						"lastname1",
						"nickname1",
						"displayname1",
						language.German,
						domain.GenderMale,
						"email1",
						true,
					),
				)(t)}).reduceAdded,
			want: wantReduce{
				aggregateType:    project.AggregateType,
				sequence:         15,
				previousSequence: 10,
				executer: &testExecuter{
					executions: []execution{
						{
							expectedStmt: "INSERT INTO projections.project_members3 (user_id, user_resource_owner, user_owner_removed, roles, creation_date, change_date, sequence, resource_owner, instance_id, owner_removed, project_id) VALUES ($1, $2, $3, $4, $5, $6, $7, $8, $9, $10, $11)",
							expectedArgs: []interface{}{
								"user-id",
								"org1",
								false,
								database.StringArray{"role"},
								anyArg{},
								anyArg{},
								uint64(15),
								"ro-id",
								"instance-id",
								false,
								"agg-id",
							},
						},
					},
				},
			},
		},
		{
			name: "project MemberChangedType",
			args: args{
				event: getEvent(testEvent(
					repository.EventType(project.MemberChangedType),
					project.AggregateType,
					[]byte(`{
					"userId": "user-id",
					"roles": ["role", "changed"]
				}`),
				), project.MemberChangedEventMapper),
			},
			reduce: (&projectMemberProjection{}).reduceChanged,
			want: wantReduce{
				aggregateType:    project.AggregateType,
				sequence:         15,
				previousSequence: 10,
				executer: &testExecuter{
					executions: []execution{
						{
<<<<<<< HEAD
							expectedStmt: "UPDATE projections.project_members3 SET (roles, change_date, sequence) = ($1, $2, $3) WHERE (user_id = $4) AND (project_id = $5)",
=======
							expectedStmt: "UPDATE projections.project_members2 SET (roles, change_date, sequence) = ($1, $2, $3) WHERE (instance_id = $4) AND (user_id = $5) AND (project_id = $6)",
>>>>>>> 6c7a05ea
							expectedArgs: []interface{}{
								database.StringArray{"role", "changed"},
								anyArg{},
								uint64(15),
								"instance-id",
								"user-id",
								"agg-id",
							},
						},
					},
				},
			},
		},
		{
			name: "project MemberCascadeRemovedType",
			args: args{
				event: getEvent(testEvent(
					repository.EventType(project.MemberCascadeRemovedType),
					project.AggregateType,
					[]byte(`{
					"userId": "user-id"
				}`),
				), project.MemberCascadeRemovedEventMapper),
			},
			reduce: (&projectMemberProjection{}).reduceCascadeRemoved,
			want: wantReduce{
				aggregateType:    project.AggregateType,
				sequence:         15,
				previousSequence: 10,
				executer: &testExecuter{
					executions: []execution{
						{
<<<<<<< HEAD
							expectedStmt: "DELETE FROM projections.project_members3 WHERE (user_id = $1) AND (project_id = $2)",
=======
							expectedStmt: "DELETE FROM projections.project_members2 WHERE (instance_id = $1) AND (user_id = $2) AND (project_id = $3)",
>>>>>>> 6c7a05ea
							expectedArgs: []interface{}{
								"instance-id",
								"user-id",
								"agg-id",
							},
						},
					},
				},
			},
		},
		{
			name: "project MemberRemovedType",
			args: args{
				event: getEvent(testEvent(
					repository.EventType(project.MemberRemovedType),
					project.AggregateType,
					[]byte(`{
					"userId": "user-id"
				}`),
				), project.MemberRemovedEventMapper),
			},
			reduce: (&projectMemberProjection{}).reduceRemoved,
			want: wantReduce{
				aggregateType:    project.AggregateType,
				sequence:         15,
				previousSequence: 10,
				executer: &testExecuter{
					executions: []execution{
						{
<<<<<<< HEAD
							expectedStmt: "DELETE FROM projections.project_members3 WHERE (user_id = $1) AND (project_id = $2)",
=======
							expectedStmt: "DELETE FROM projections.project_members2 WHERE (instance_id = $1) AND (user_id = $2) AND (project_id = $3)",
>>>>>>> 6c7a05ea
							expectedArgs: []interface{}{
								"instance-id",
								"user-id",
								"agg-id",
							},
						},
					},
				},
			},
		},
		{
			name: "user UserRemovedEventType",
			args: args{
				event: getEvent(testEvent(
					repository.EventType(user.UserRemovedType),
					user.AggregateType,
					[]byte(`{}`),
				), user.UserRemovedEventMapper),
			},
			reduce: (&projectMemberProjection{}).reduceUserRemoved,
			want: wantReduce{
				aggregateType:    user.AggregateType,
				sequence:         15,
				previousSequence: 10,
				executer: &testExecuter{
					executions: []execution{
						{
<<<<<<< HEAD
							expectedStmt: "DELETE FROM projections.project_members3 WHERE (user_id = $1)",
=======
							expectedStmt: "DELETE FROM projections.project_members2 WHERE (instance_id = $1) AND (user_id = $2)",
>>>>>>> 6c7a05ea
							expectedArgs: []interface{}{
								"instance-id",
								"agg-id",
							},
						},
					},
				},
			},
		},
		{
<<<<<<< HEAD
			name: "project.ProjectRemovedEventType",
=======
			name: "org OrgRemovedEventType",
>>>>>>> 6c7a05ea
			args: args{
				event: getEvent(testEvent(
					repository.EventType(project.ProjectRemovedType),
					project.AggregateType,
					[]byte(`{}`),
				), project.ProjectRemovedEventMapper),
			},
			reduce: (&projectMemberProjection{}).reduceProjectRemoved,
			want: wantReduce{
				aggregateType:    project.AggregateType,
				sequence:         15,
				previousSequence: 10,
				executer: &testExecuter{
					executions: []execution{
						{
<<<<<<< HEAD
							expectedStmt: "DELETE FROM projections.project_members3 WHERE (project_id = $1)",
=======
							expectedStmt: "DELETE FROM projections.project_members2 WHERE (instance_id = $1) AND (resource_owner = $2)",
>>>>>>> 6c7a05ea
							expectedArgs: []interface{}{
								"instance-id",
								"agg-id",
							},
						},
					},
				},
			},
		},
		{
			name: "instance reduceInstanceRemoved",
			args: args{
				event: getEvent(testEvent(
					repository.EventType(instance.InstanceRemovedEventType),
					instance.AggregateType,
					nil,
				), instance.InstanceRemovedEventMapper),
			},
			reduce: reduceInstanceRemovedHelper(MemberInstanceID),
			want: wantReduce{
				aggregateType:    eventstore.AggregateType("instance"),
				sequence:         15,
				previousSequence: 10,
				executer: &testExecuter{
					executions: []execution{
						{
							expectedStmt: "DELETE FROM projections.project_members3 WHERE (instance_id = $1)",
							expectedArgs: []interface{}{
								"agg-id",
							},
						},
					},
				},
			},
		},
		{
<<<<<<< HEAD
			name: "org.OrgRemovedEventType",
=======
			name: "project ProjectRemovedEventType",
>>>>>>> 6c7a05ea
			args: args{
				event: getEvent(testEvent(
					repository.EventType(org.OrgRemovedEventType),
					org.AggregateType,
					[]byte(`{}`),
				), org.OrgRemovedEventMapper),
			},
			reduce: (&projectMemberProjection{}).reduceOrgRemoved,
			want: wantReduce{
				aggregateType:    org.AggregateType,
				sequence:         15,
				previousSequence: 10,
				executer: &testExecuter{
					executions: []execution{
						{
<<<<<<< HEAD
							expectedStmt: "UPDATE projections.project_members3 SET (change_date, sequence, owner_removed) = ($1, $2, $3) WHERE (instance_id = $4) AND (resource_owner = $5)",
							expectedArgs: []interface{}{
								anyArg{},
								uint64(15),
								true,
								"instance-id",
								"agg-id",
							},
						},
						{
							expectedStmt: "UPDATE projections.project_members3 SET (change_date, sequence, user_owner_removed) = ($1, $2, $3) WHERE (instance_id = $4) AND (user_resource_owner = $5)",
							expectedArgs: []interface{}{
								anyArg{},
								uint64(15),
								true,
=======
							expectedStmt: "DELETE FROM projections.project_members2 WHERE (instance_id = $1) AND (project_id = $2)",
							expectedArgs: []interface{}{
>>>>>>> 6c7a05ea
								"instance-id",
								"agg-id",
							},
						},
					},
				},
			},
		},
	}
	for _, tt := range tests {
		t.Run(tt.name, func(t *testing.T) {
			event := baseEvent(t)
			got, err := tt.reduce(event)
			if _, ok := err.(errors.InvalidArgument); !ok {
				t.Errorf("no wrong event mapping: %v, got: %v", err, got)
			}

			event = tt.args.event(t)
			got, err = tt.reduce(event)
			assertReduce(t, got, err, ProjectMemberProjectionTable, tt.want)
		})
	}
}<|MERGE_RESOLUTION|>--- conflicted
+++ resolved
@@ -101,11 +101,7 @@
 				executer: &testExecuter{
 					executions: []execution{
 						{
-<<<<<<< HEAD
-							expectedStmt: "UPDATE projections.project_members3 SET (roles, change_date, sequence) = ($1, $2, $3) WHERE (user_id = $4) AND (project_id = $5)",
-=======
-							expectedStmt: "UPDATE projections.project_members2 SET (roles, change_date, sequence) = ($1, $2, $3) WHERE (instance_id = $4) AND (user_id = $5) AND (project_id = $6)",
->>>>>>> 6c7a05ea
+							expectedStmt: "UPDATE projections.project_members3 SET (roles, change_date, sequence) = ($1, $2, $3) WHERE (instance_id = $4) AND (user_id = $5) AND (project_id = $6)",
 							expectedArgs: []interface{}{
 								database.StringArray{"role", "changed"},
 								anyArg{},
@@ -138,11 +134,7 @@
 				executer: &testExecuter{
 					executions: []execution{
 						{
-<<<<<<< HEAD
-							expectedStmt: "DELETE FROM projections.project_members3 WHERE (user_id = $1) AND (project_id = $2)",
-=======
-							expectedStmt: "DELETE FROM projections.project_members2 WHERE (instance_id = $1) AND (user_id = $2) AND (project_id = $3)",
->>>>>>> 6c7a05ea
+							expectedStmt: "DELETE FROM projections.project_members3 WHERE (instance_id = $1) AND (user_id = $2) AND (project_id = $3)",
 							expectedArgs: []interface{}{
 								"instance-id",
 								"user-id",
@@ -172,11 +164,7 @@
 				executer: &testExecuter{
 					executions: []execution{
 						{
-<<<<<<< HEAD
-							expectedStmt: "DELETE FROM projections.project_members3 WHERE (user_id = $1) AND (project_id = $2)",
-=======
-							expectedStmt: "DELETE FROM projections.project_members2 WHERE (instance_id = $1) AND (user_id = $2) AND (project_id = $3)",
->>>>>>> 6c7a05ea
+							expectedStmt: "DELETE FROM projections.project_members3 WHERE (instance_id = $1) AND (user_id = $2) AND (project_id = $3)",
 							expectedArgs: []interface{}{
 								"instance-id",
 								"user-id",
@@ -204,26 +192,18 @@
 				executer: &testExecuter{
 					executions: []execution{
 						{
-<<<<<<< HEAD
-							expectedStmt: "DELETE FROM projections.project_members3 WHERE (user_id = $1)",
-=======
-							expectedStmt: "DELETE FROM projections.project_members2 WHERE (instance_id = $1) AND (user_id = $2)",
->>>>>>> 6c7a05ea
-							expectedArgs: []interface{}{
-								"instance-id",
-								"agg-id",
-							},
-						},
-					},
-				},
-			},
-		},
-		{
-<<<<<<< HEAD
-			name: "project.ProjectRemovedEventType",
-=======
-			name: "org OrgRemovedEventType",
->>>>>>> 6c7a05ea
+							expectedStmt: "DELETE FROM projections.project_members3 WHERE (instance_id = $1) AND (user_id = $2)",
+							expectedArgs: []interface{}{
+								"instance-id",
+								"agg-id",
+							},
+						},
+					},
+				},
+			},
+		},
+		{
+			name: "project ProjectRemovedEventType",
 			args: args{
 				event: getEvent(testEvent(
 					repository.EventType(project.ProjectRemovedType),
@@ -239,11 +219,7 @@
 				executer: &testExecuter{
 					executions: []execution{
 						{
-<<<<<<< HEAD
-							expectedStmt: "DELETE FROM projections.project_members3 WHERE (project_id = $1)",
-=======
-							expectedStmt: "DELETE FROM projections.project_members2 WHERE (instance_id = $1) AND (resource_owner = $2)",
->>>>>>> 6c7a05ea
+							expectedStmt: "DELETE FROM projections.project_members3 WHERE (instance_id = $1) AND (project_id = $2)",
 							expectedArgs: []interface{}{
 								"instance-id",
 								"agg-id",
@@ -280,11 +256,7 @@
 			},
 		},
 		{
-<<<<<<< HEAD
-			name: "org.OrgRemovedEventType",
-=======
-			name: "project ProjectRemovedEventType",
->>>>>>> 6c7a05ea
+			name: "org OrgRemovedEventType",
 			args: args{
 				event: getEvent(testEvent(
 					repository.EventType(org.OrgRemovedEventType),
@@ -300,7 +272,6 @@
 				executer: &testExecuter{
 					executions: []execution{
 						{
-<<<<<<< HEAD
 							expectedStmt: "UPDATE projections.project_members3 SET (change_date, sequence, owner_removed) = ($1, $2, $3) WHERE (instance_id = $4) AND (resource_owner = $5)",
 							expectedArgs: []interface{}{
 								anyArg{},
@@ -316,10 +287,6 @@
 								anyArg{},
 								uint64(15),
 								true,
-=======
-							expectedStmt: "DELETE FROM projections.project_members2 WHERE (instance_id = $1) AND (project_id = $2)",
-							expectedArgs: []interface{}{
->>>>>>> 6c7a05ea
 								"instance-id",
 								"agg-id",
 							},
