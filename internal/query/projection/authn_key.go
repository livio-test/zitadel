package projection

import (
	"context"
	"time"

	"github.com/zitadel/zitadel/internal/domain"
	"github.com/zitadel/zitadel/internal/errors"
	"github.com/zitadel/zitadel/internal/eventstore"
	"github.com/zitadel/zitadel/internal/eventstore/handler"
	"github.com/zitadel/zitadel/internal/eventstore/handler/crdb"
<<<<<<< HEAD
	"github.com/zitadel/zitadel/internal/repository/org"
=======
	"github.com/zitadel/zitadel/internal/repository/instance"
>>>>>>> 05d875c9
	"github.com/zitadel/zitadel/internal/repository/project"
	"github.com/zitadel/zitadel/internal/repository/user"
)

const (
	AuthNKeyTable            = "projections.authn_keys2"
	AuthNKeyIDCol            = "id"
	AuthNKeyCreationDateCol  = "creation_date"
	AuthNKeyChangeDateCol    = "change_date"
	AuthNKeyResourceOwnerCol = "resource_owner"
	AuthNKeyInstanceIDCol    = "instance_id"
	AuthNKeyAggregateIDCol   = "aggregate_id"
	AuthNKeySequenceCol      = "sequence"
	AuthNKeyObjectIDCol      = "object_id"
	AuthNKeyExpirationCol    = "expiration"
	AuthNKeyIdentifierCol    = "identifier"
	AuthNKeyPublicKeyCol     = "public_key"
	AuthNKeyTypeCol          = "type"
	AuthNKeyEnabledCol       = "enabled"
	AuthNKeyOwnerRemovedCol  = "owner_removed"
)

type authNKeyProjection struct {
	crdb.StatementHandler
}

func newAuthNKeyProjection(ctx context.Context, config crdb.StatementHandlerConfig) *authNKeyProjection {
	p := new(authNKeyProjection)
	config.ProjectionName = AuthNKeyTable
	config.Reducers = p.reducers()
	config.InitCheck = crdb.NewTableCheck(
		crdb.NewTable([]*crdb.Column{
			crdb.NewColumn(AuthNKeyIDCol, crdb.ColumnTypeText),
			crdb.NewColumn(AuthNKeyCreationDateCol, crdb.ColumnTypeTimestamp),
			crdb.NewColumn(AuthNKeyChangeDateCol, crdb.ColumnTypeTimestamp),
			crdb.NewColumn(AuthNKeyResourceOwnerCol, crdb.ColumnTypeText),
			crdb.NewColumn(AuthNKeyInstanceIDCol, crdb.ColumnTypeText),
			crdb.NewColumn(AuthNKeyAggregateIDCol, crdb.ColumnTypeText),
			crdb.NewColumn(AuthNKeySequenceCol, crdb.ColumnTypeInt64),
			crdb.NewColumn(AuthNKeyObjectIDCol, crdb.ColumnTypeText),
			crdb.NewColumn(AuthNKeyExpirationCol, crdb.ColumnTypeTimestamp),
			crdb.NewColumn(AuthNKeyIdentifierCol, crdb.ColumnTypeText),
			crdb.NewColumn(AuthNKeyPublicKeyCol, crdb.ColumnTypeBytes),
			crdb.NewColumn(AuthNKeyEnabledCol, crdb.ColumnTypeBool, crdb.Default(true)),
			crdb.NewColumn(AuthNKeyTypeCol, crdb.ColumnTypeEnum, crdb.Default(0)),
			crdb.NewColumn(AuthNKeyOwnerRemovedCol, crdb.ColumnTypeBool, crdb.Default(false)),
		},
			crdb.NewPrimaryKey(AuthNKeyInstanceIDCol, AuthNKeyIDCol),
			crdb.WithIndex(crdb.NewIndex("enabled_idx", []string{AuthNKeyEnabledCol})),
			crdb.WithIndex(crdb.NewIndex("identifier_idx", []string{AuthNKeyIdentifierCol})),
		),
	)
	p.StatementHandler = crdb.NewStatementHandler(ctx, config)
	return p
}

func (p *authNKeyProjection) reducers() []handler.AggregateReducer {
	return []handler.AggregateReducer{
		{
			Aggregate: project.AggregateType,
			EventRedusers: []handler.EventReducer{
				{
					Event:  project.ApplicationKeyAddedEventType,
					Reduce: p.reduceAuthNKeyAdded,
				},
				{
					Event:  project.ApplicationKeyRemovedEventType,
					Reduce: p.reduceAuthNKeyRemoved,
				},
				{
					Event:  project.APIConfigChangedType,
					Reduce: p.reduceAuthNKeyEnabledChanged,
				},
				{
					Event:  project.OIDCConfigChangedType,
					Reduce: p.reduceAuthNKeyEnabledChanged,
				},
				{
					Event:  project.ApplicationRemovedType,
					Reduce: p.reduceAuthNKeyRemoved,
				},
				{
					Event:  project.ProjectRemovedType,
					Reduce: p.reduceAuthNKeyRemoved,
				},
			},
		},
		{
			Aggregate: user.AggregateType,
			EventRedusers: []handler.EventReducer{
				{
					Event:  user.MachineKeyAddedEventType,
					Reduce: p.reduceAuthNKeyAdded,
				},
				{
					Event:  user.MachineKeyRemovedEventType,
					Reduce: p.reduceAuthNKeyRemoved,
				},
				{
					Event:  user.UserRemovedType,
					Reduce: p.reduceAuthNKeyRemoved,
				},
			},
		},
		{
<<<<<<< HEAD
			Aggregate: org.AggregateType,
			EventRedusers: []handler.EventReducer{
				{
					Event:  org.OrgRemovedEventType,
					Reduce: p.reduceOwnerRemoved,
=======
			Aggregate: instance.AggregateType,
			EventRedusers: []handler.EventReducer{
				{
					Event:  instance.InstanceRemovedEventType,
					Reduce: reduceInstanceRemovedHelper(AuthNKeyInstanceIDCol),
>>>>>>> 05d875c9
				},
			},
		},
	}
}

func (p *authNKeyProjection) reduceAuthNKeyAdded(event eventstore.Event) (*handler.Statement, error) {
	var authNKeyEvent struct {
		eventstore.BaseEvent
		keyID      string
		objectID   string
		expiration time.Time
		identifier string
		publicKey  []byte
		keyType    domain.AuthNKeyType
	}
	switch e := event.(type) {
	case *project.ApplicationKeyAddedEvent:
		authNKeyEvent.BaseEvent = e.BaseEvent
		authNKeyEvent.keyID = e.KeyID
		authNKeyEvent.objectID = e.AppID
		authNKeyEvent.expiration = e.ExpirationDate
		authNKeyEvent.identifier = e.ClientID
		authNKeyEvent.publicKey = e.PublicKey
		authNKeyEvent.keyType = e.KeyType
	case *user.MachineKeyAddedEvent:
		authNKeyEvent.BaseEvent = e.BaseEvent
		authNKeyEvent.keyID = e.KeyID
		authNKeyEvent.objectID = e.Aggregate().ID
		authNKeyEvent.expiration = e.ExpirationDate
		authNKeyEvent.identifier = e.Aggregate().ID
		authNKeyEvent.publicKey = e.PublicKey
		authNKeyEvent.keyType = e.KeyType
	default:
		return nil, errors.ThrowInvalidArgumentf(nil, "PROJE-Dgb32", "reduce.wrong.event.type %v", []eventstore.EventType{project.ApplicationKeyAddedEventType, user.MachineKeyAddedEventType})
	}
	return crdb.NewMultiStatement(
		&authNKeyEvent,
		crdb.AddCreateStatement(
			[]handler.Column{
				handler.NewCol(AuthNKeyIDCol, authNKeyEvent.keyID),
				handler.NewCol(AuthNKeyCreationDateCol, authNKeyEvent.CreationDate()),
				handler.NewCol(AuthNKeyChangeDateCol, authNKeyEvent.CreationDate()),
				handler.NewCol(AuthNKeyResourceOwnerCol, authNKeyEvent.Aggregate().ResourceOwner),
				handler.NewCol(AuthNKeyInstanceIDCol, authNKeyEvent.Aggregate().InstanceID),
				handler.NewCol(AuthNKeyAggregateIDCol, authNKeyEvent.Aggregate().ID),
				handler.NewCol(AuthNKeySequenceCol, authNKeyEvent.Sequence()),
				handler.NewCol(AuthNKeyObjectIDCol, authNKeyEvent.objectID),
				handler.NewCol(AuthNKeyExpirationCol, authNKeyEvent.expiration),
				handler.NewCol(AuthNKeyIdentifierCol, authNKeyEvent.identifier),
				handler.NewCol(AuthNKeyPublicKeyCol, authNKeyEvent.publicKey),
				handler.NewCol(AuthNKeyTypeCol, authNKeyEvent.keyType),
			},
		),
	), nil
}

func (p *authNKeyProjection) reduceAuthNKeyEnabledChanged(event eventstore.Event) (*handler.Statement, error) {
	var appID string
	var enabled bool
	var changeDate time.Time
	var sequence uint64
	switch e := event.(type) {
	case *project.APIConfigChangedEvent:
		if e.AuthMethodType == nil {
			return crdb.NewNoOpStatement(event), nil
		}
		appID = e.AppID
		enabled = *e.AuthMethodType == domain.APIAuthMethodTypePrivateKeyJWT
		changeDate = e.CreationDate()
		sequence = e.Sequence()
	case *project.OIDCConfigChangedEvent:
		if e.AuthMethodType == nil {
			return crdb.NewNoOpStatement(event), nil
		}
		appID = e.AppID
		enabled = *e.AuthMethodType == domain.OIDCAuthMethodTypePrivateKeyJWT
		changeDate = e.CreationDate()
		sequence = e.Sequence()
	default:
		return nil, errors.ThrowInvalidArgumentf(nil, "PROJE-Dbrt1", "reduce.wrong.event.type %v", []eventstore.EventType{project.APIConfigChangedType, project.OIDCConfigChangedType})
	}
	return crdb.NewUpdateStatement(
		event,
		[]handler.Column{
			handler.NewCol(AuthNKeyChangeDateCol, changeDate),
			handler.NewCol(AuthNKeySequenceCol, sequence),
			handler.NewCol(AuthNKeyEnabledCol, enabled),
		},
		[]handler.Condition{handler.NewCond(AuthNKeyObjectIDCol, appID)},
	), nil
}

func (p *authNKeyProjection) reduceAuthNKeyRemoved(event eventstore.Event) (*handler.Statement, error) {
	var condition handler.Condition
	switch e := event.(type) {
	case *project.ApplicationKeyRemovedEvent:
		condition = handler.NewCond(AuthNKeyIDCol, e.KeyID)
	case *project.ApplicationRemovedEvent:
		condition = handler.NewCond(AuthNKeyObjectIDCol, e.AppID)
	case *project.ProjectRemovedEvent:
		condition = handler.NewCond(AuthNKeyAggregateIDCol, e.Aggregate().ID)
	case *user.MachineKeyRemovedEvent:
		condition = handler.NewCond(AuthNKeyIDCol, e.KeyID)
	case *user.UserRemovedEvent:
		condition = handler.NewCond(AuthNKeyAggregateIDCol, e.Aggregate().ID)
	default:
		return nil, errors.ThrowInvalidArgumentf(nil, "PROJE-BGge42", "reduce.wrong.event.type %v", []eventstore.EventType{project.ApplicationKeyRemovedEventType, project.ApplicationRemovedType, project.ProjectRemovedType, user.MachineKeyRemovedEventType, user.UserRemovedType})
	}
	return crdb.NewDeleteStatement(
		event,
		[]handler.Condition{condition},
	), nil
}

func (p *authNKeyProjection) reduceOwnerRemoved(event eventstore.Event) (*handler.Statement, error) {
	e, ok := event.(*org.OrgRemovedEvent)
	if !ok {
		return nil, errors.ThrowInvalidArgumentf(nil, "PROJE-Hyd1f", "reduce.wrong.event.type %s", org.OrgRemovedEventType)
	}

	return crdb.NewUpdateStatement(
		e,
		[]handler.Column{
			handler.NewCol(AuthNKeyChangeDateCol, e.CreationDate()),
			handler.NewCol(AuthNKeySequenceCol, e.Sequence()),
			handler.NewCol(AuthNKeyOwnerRemovedCol, true),
		},
		[]handler.Condition{
			handler.NewCond(AuthNKeyInstanceIDCol, e.Aggregate().InstanceID),
			handler.NewCond(AuthNKeyResourceOwnerCol, e.Aggregate().ID),
		},
	), nil
}<|MERGE_RESOLUTION|>--- conflicted
+++ resolved
@@ -9,11 +9,8 @@
 	"github.com/zitadel/zitadel/internal/eventstore"
 	"github.com/zitadel/zitadel/internal/eventstore/handler"
 	"github.com/zitadel/zitadel/internal/eventstore/handler/crdb"
-<<<<<<< HEAD
+	"github.com/zitadel/zitadel/internal/repository/instance"
 	"github.com/zitadel/zitadel/internal/repository/org"
-=======
-	"github.com/zitadel/zitadel/internal/repository/instance"
->>>>>>> 05d875c9
 	"github.com/zitadel/zitadel/internal/repository/project"
 	"github.com/zitadel/zitadel/internal/repository/user"
 )
@@ -119,19 +116,20 @@
 			},
 		},
 		{
-<<<<<<< HEAD
 			Aggregate: org.AggregateType,
 			EventRedusers: []handler.EventReducer{
 				{
 					Event:  org.OrgRemovedEventType,
 					Reduce: p.reduceOwnerRemoved,
-=======
+				},
+			},
+		},
+		{
 			Aggregate: instance.AggregateType,
 			EventRedusers: []handler.EventReducer{
 				{
 					Event:  instance.InstanceRemovedEventType,
 					Reduce: reduceInstanceRemovedHelper(AuthNKeyInstanceIDCol),
->>>>>>> 05d875c9
 				},
 			},
 		},
@@ -168,24 +166,22 @@
 	default:
 		return nil, errors.ThrowInvalidArgumentf(nil, "PROJE-Dgb32", "reduce.wrong.event.type %v", []eventstore.EventType{project.ApplicationKeyAddedEventType, user.MachineKeyAddedEventType})
 	}
-	return crdb.NewMultiStatement(
+	return crdb.NewCreateStatement(
 		&authNKeyEvent,
-		crdb.AddCreateStatement(
-			[]handler.Column{
-				handler.NewCol(AuthNKeyIDCol, authNKeyEvent.keyID),
-				handler.NewCol(AuthNKeyCreationDateCol, authNKeyEvent.CreationDate()),
-				handler.NewCol(AuthNKeyChangeDateCol, authNKeyEvent.CreationDate()),
-				handler.NewCol(AuthNKeyResourceOwnerCol, authNKeyEvent.Aggregate().ResourceOwner),
-				handler.NewCol(AuthNKeyInstanceIDCol, authNKeyEvent.Aggregate().InstanceID),
-				handler.NewCol(AuthNKeyAggregateIDCol, authNKeyEvent.Aggregate().ID),
-				handler.NewCol(AuthNKeySequenceCol, authNKeyEvent.Sequence()),
-				handler.NewCol(AuthNKeyObjectIDCol, authNKeyEvent.objectID),
-				handler.NewCol(AuthNKeyExpirationCol, authNKeyEvent.expiration),
-				handler.NewCol(AuthNKeyIdentifierCol, authNKeyEvent.identifier),
-				handler.NewCol(AuthNKeyPublicKeyCol, authNKeyEvent.publicKey),
-				handler.NewCol(AuthNKeyTypeCol, authNKeyEvent.keyType),
-			},
-		),
+		[]handler.Column{
+			handler.NewCol(AuthNKeyIDCol, authNKeyEvent.keyID),
+			handler.NewCol(AuthNKeyCreationDateCol, authNKeyEvent.CreationDate()),
+			handler.NewCol(AuthNKeyChangeDateCol, authNKeyEvent.CreationDate()),
+			handler.NewCol(AuthNKeyResourceOwnerCol, authNKeyEvent.Aggregate().ResourceOwner),
+			handler.NewCol(AuthNKeyInstanceIDCol, authNKeyEvent.Aggregate().InstanceID),
+			handler.NewCol(AuthNKeyAggregateIDCol, authNKeyEvent.Aggregate().ID),
+			handler.NewCol(AuthNKeySequenceCol, authNKeyEvent.Sequence()),
+			handler.NewCol(AuthNKeyObjectIDCol, authNKeyEvent.objectID),
+			handler.NewCol(AuthNKeyExpirationCol, authNKeyEvent.expiration),
+			handler.NewCol(AuthNKeyIdentifierCol, authNKeyEvent.identifier),
+			handler.NewCol(AuthNKeyPublicKeyCol, authNKeyEvent.publicKey),
+			handler.NewCol(AuthNKeyTypeCol, authNKeyEvent.keyType),
+		},
 	), nil
 }
 
