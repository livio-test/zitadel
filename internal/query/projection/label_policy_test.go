package projection

import (
	"testing"

	"github.com/zitadel/zitadel/internal/domain"
	"github.com/zitadel/zitadel/internal/errors"
	"github.com/zitadel/zitadel/internal/eventstore"
	"github.com/zitadel/zitadel/internal/eventstore/handler"
	"github.com/zitadel/zitadel/internal/eventstore/repository"
	"github.com/zitadel/zitadel/internal/repository/instance"
	"github.com/zitadel/zitadel/internal/repository/org"
)

func TestLabelPolicyProjection_reduces(t *testing.T) {
	type args struct {
		event func(t *testing.T) eventstore.Event
	}
	tests := []struct {
		name   string
		args   args
		reduce func(event eventstore.Event) (*handler.Statement, error)
		want   wantReduce
	}{
		{
			name: "org reduceAdded",
			args: args{
				event: getEvent(testEvent(
					repository.EventType(org.LabelPolicyAddedEventType),
					org.AggregateType,
					[]byte(`{"backgroundColor": "#141735", "fontColor": "#ffffff", "primaryColor": "#5282c1", "warnColor": "#ff3b5b"}`),
				), org.LabelPolicyAddedEventMapper),
			},
			reduce: (&labelPolicyProjection{}).reduceAdded,
			want: wantReduce{
				aggregateType:    eventstore.AggregateType("org"),
				sequence:         15,
				previousSequence: 10,
				executer: &testExecuter{
					executions: []execution{
						{
							expectedStmt: "INSERT INTO projections.label_policies2 (creation_date, change_date, sequence, id, state, is_default, resource_owner, instance_id, light_primary_color, light_background_color, light_warn_color, light_font_color, dark_primary_color, dark_background_color, dark_warn_color, dark_font_color, hide_login_name_suffix, should_error_popup, watermark_disabled) VALUES ($1, $2, $3, $4, $5, $6, $7, $8, $9, $10, $11, $12, $13, $14, $15, $16, $17, $18, $19)",
							expectedArgs: []interface{}{
								anyArg{},
								anyArg{},
								uint64(15),
								"agg-id",
								domain.LabelPolicyStatePreview,
								false,
								"ro-id",
								"instance-id",
								"#5282c1",
								"#141735",
								"#ff3b5b",
								"#ffffff",
								"",
								"",
								"",
								"",
								false,
								false,
								false,
							},
						},
					},
				},
			},
		},
		{
			name: "org reduceChanged",
			args: args{
				event: getEvent(testEvent(
					repository.EventType(org.LabelPolicyChangedEventType),
					org.AggregateType,
					[]byte(`{"backgroundColor": "#141735", "fontColor": "#ffffff", "primaryColor": "#5282c1", "warnColor": "#ff3b5b"}`),
				), org.LabelPolicyChangedEventMapper),
			},
			reduce: (&labelPolicyProjection{}).reduceChanged,
			want: wantReduce{
				aggregateType:    eventstore.AggregateType("org"),
				sequence:         15,
				previousSequence: 10,
				executer: &testExecuter{
					executions: []execution{
						{
<<<<<<< HEAD
							expectedStmt: "UPDATE projections.label_policies2 SET (change_date, sequence, light_primary_color, light_background_color, light_warn_color, light_font_color) = ($1, $2, $3, $4, $5, $6) WHERE (id = $7) AND (state = $8)",
=======
							expectedStmt: "UPDATE projections.label_policies SET (change_date, sequence, light_primary_color, light_background_color, light_warn_color, light_font_color) = ($1, $2, $3, $4, $5, $6) WHERE (id = $7) AND (state = $8) AND (instance_id = $9)",
>>>>>>> 6c7a05ea
							expectedArgs: []interface{}{
								anyArg{},
								uint64(15),
								"#5282c1",
								"#141735",
								"#ff3b5b",
								"#ffffff",
								"agg-id",
								domain.LabelPolicyStatePreview,
								"instance-id",
							},
						},
					},
				},
			},
		},
		{
			name: "org reduceRemoved",
			args: args{
				event: getEvent(testEvent(
					repository.EventType(org.LabelPolicyRemovedEventType),
					org.AggregateType,
					nil,
				), org.LabelPolicyRemovedEventMapper),
			},
			reduce: (&labelPolicyProjection{}).reduceRemoved,
			want: wantReduce{
				aggregateType:    eventstore.AggregateType("org"),
				sequence:         15,
				previousSequence: 10,
				executer: &testExecuter{
					executions: []execution{
						{
<<<<<<< HEAD
							expectedStmt: "DELETE FROM projections.label_policies2 WHERE (id = $1)",
=======
							expectedStmt: "DELETE FROM projections.label_policies WHERE (id = $1) AND (instance_id = $2)",
>>>>>>> 6c7a05ea
							expectedArgs: []interface{}{
								"agg-id",
								"instance-id",
							},
						},
					},
				},
			},
		},
		{
			name: "instance reduceInstanceRemoved",
			args: args{
				event: getEvent(testEvent(
					repository.EventType(instance.InstanceRemovedEventType),
					instance.AggregateType,
					nil,
				), instance.InstanceRemovedEventMapper),
			},
			reduce: reduceInstanceRemovedHelper(LabelPolicyInstanceIDCol),
			want: wantReduce{
				aggregateType:    eventstore.AggregateType("instance"),
				sequence:         15,
				previousSequence: 10,
				executer: &testExecuter{
					executions: []execution{
						{
							expectedStmt: "DELETE FROM projections.label_policies2 WHERE (instance_id = $1)",
							expectedArgs: []interface{}{
								"agg-id",
							},
						},
					},
				},
			},
		},
		{
			name: "org reduceActivated",
			args: args{
				event: getEvent(testEvent(
					repository.EventType(org.LabelPolicyActivatedEventType),
					org.AggregateType,
					nil,
				), org.LabelPolicyActivatedEventMapper),
			},
			reduce: (&labelPolicyProjection{}).reduceActivated,
			want: wantReduce{
				aggregateType:    eventstore.AggregateType("org"),
				sequence:         15,
				previousSequence: 10,
				executer: &testExecuter{
					executions: []execution{
						{
							expectedStmt: "INSERT INTO projections.label_policies2 (change_date, sequence, state, creation_date, resource_owner, instance_id, id, is_default, hide_login_name_suffix, font_url, watermark_disabled, should_error_popup, light_primary_color, light_warn_color, light_background_color, light_font_color, light_logo_url, light_icon_url, dark_primary_color, dark_warn_color, dark_background_color, dark_font_color, dark_logo_url, dark_icon_url) SELECT $1, $2, $3, creation_date, resource_owner, instance_id, id, is_default, hide_login_name_suffix, font_url, watermark_disabled, should_error_popup, light_primary_color, light_warn_color, light_background_color, light_font_color, light_logo_url, light_icon_url, dark_primary_color, dark_warn_color, dark_background_color, dark_font_color, dark_logo_url, dark_icon_url FROM projections.label_policies2 AS copy_table WHERE copy_table.id = $4 AND copy_table.state = $5 AND copy_table.instance_id = $6 ON CONFLICT (instance_id, id, state) DO UPDATE SET (change_date, sequence, state, creation_date, resource_owner, instance_id, id, is_default, hide_login_name_suffix, font_url, watermark_disabled, should_error_popup, light_primary_color, light_warn_color, light_background_color, light_font_color, light_logo_url, light_icon_url, dark_primary_color, dark_warn_color, dark_background_color, dark_font_color, dark_logo_url, dark_icon_url) = ($1, $2, $3, EXCLUDED.creation_date, EXCLUDED.resource_owner, EXCLUDED.instance_id, EXCLUDED.id, EXCLUDED.is_default, EXCLUDED.hide_login_name_suffix, EXCLUDED.font_url, EXCLUDED.watermark_disabled, EXCLUDED.should_error_popup, EXCLUDED.light_primary_color, EXCLUDED.light_warn_color, EXCLUDED.light_background_color, EXCLUDED.light_font_color, EXCLUDED.light_logo_url, EXCLUDED.light_icon_url, EXCLUDED.dark_primary_color, EXCLUDED.dark_warn_color, EXCLUDED.dark_background_color, EXCLUDED.dark_font_color, EXCLUDED.dark_logo_url, EXCLUDED.dark_icon_url)",
							expectedArgs: []interface{}{
								anyArg{},
								uint64(15),
								domain.LabelPolicyStateActive,
								"agg-id",
								domain.LabelPolicyStatePreview,
								"instance-id",
							},
						},
					},
				},
			},
		},
		{
			name: "org reduceLogoAdded light",
			args: args{
				event: getEvent(testEvent(
					repository.EventType(org.LabelPolicyLogoAddedEventType),
					org.AggregateType,
					[]byte(`{"storeKey": "/path/to/logo.png"}`),
				), org.LabelPolicyLogoAddedEventMapper),
			},
			reduce: (&labelPolicyProjection{}).reduceLogoAdded,
			want: wantReduce{
				aggregateType:    eventstore.AggregateType("org"),
				sequence:         15,
				previousSequence: 10,
				executer: &testExecuter{
					executions: []execution{
						{
<<<<<<< HEAD
							expectedStmt: "UPDATE projections.label_policies2 SET (change_date, sequence, light_logo_url) = ($1, $2, $3) WHERE (id = $4) AND (state = $5)",
=======
							expectedStmt: "UPDATE projections.label_policies SET (change_date, sequence, light_logo_url) = ($1, $2, $3) WHERE (id = $4) AND (state = $5) AND (instance_id = $6)",
>>>>>>> 6c7a05ea
							expectedArgs: []interface{}{
								anyArg{},
								uint64(15),
								"/path/to/logo.png",
								"agg-id",
								domain.LabelPolicyStatePreview,
								"instance-id",
							},
						},
					},
				},
			},
		},
		{
			name: "org reduceLogoAdded dark",
			args: args{
				event: getEvent(testEvent(
					repository.EventType(org.LabelPolicyLogoDarkAddedEventType),
					org.AggregateType,
					[]byte(`{"storeKey": "/path/to/logo.png"}`),
				), org.LabelPolicyLogoDarkAddedEventMapper),
			},
			reduce: (&labelPolicyProjection{}).reduceLogoAdded,
			want: wantReduce{
				aggregateType:    eventstore.AggregateType("org"),
				sequence:         15,
				previousSequence: 10,
				executer: &testExecuter{
					executions: []execution{
						{
<<<<<<< HEAD
							expectedStmt: "UPDATE projections.label_policies2 SET (change_date, sequence, dark_logo_url) = ($1, $2, $3) WHERE (id = $4) AND (state = $5)",
=======
							expectedStmt: "UPDATE projections.label_policies SET (change_date, sequence, dark_logo_url) = ($1, $2, $3) WHERE (id = $4) AND (state = $5) AND (instance_id = $6)",
>>>>>>> 6c7a05ea
							expectedArgs: []interface{}{
								anyArg{},
								uint64(15),
								"/path/to/logo.png",
								"agg-id",
								domain.LabelPolicyStatePreview,
								"instance-id",
							},
						},
					},
				},
			},
		},
		{
			name: "org reduceIconAdded light",
			args: args{
				event: getEvent(testEvent(
					repository.EventType(org.LabelPolicyIconAddedEventType),
					org.AggregateType,
					[]byte(`{"storeKey": "/path/to/icon.png"}`),
				), org.LabelPolicyIconAddedEventMapper),
			},
			reduce: (&labelPolicyProjection{}).reduceIconAdded,
			want: wantReduce{
				aggregateType:    eventstore.AggregateType("org"),
				sequence:         15,
				previousSequence: 10,
				executer: &testExecuter{
					executions: []execution{
						{
<<<<<<< HEAD
							expectedStmt: "UPDATE projections.label_policies2 SET (change_date, sequence, light_icon_url) = ($1, $2, $3) WHERE (id = $4) AND (state = $5)",
=======
							expectedStmt: "UPDATE projections.label_policies SET (change_date, sequence, light_icon_url) = ($1, $2, $3) WHERE (id = $4) AND (state = $5) AND (instance_id = $6)",
>>>>>>> 6c7a05ea
							expectedArgs: []interface{}{
								anyArg{},
								uint64(15),
								"/path/to/icon.png",
								"agg-id",
								domain.LabelPolicyStatePreview,
								"instance-id",
							},
						},
					},
				},
			},
		},
		{
			name: "org reduceIconAdded dark",
			args: args{
				event: getEvent(testEvent(
					repository.EventType(org.LabelPolicyIconDarkAddedEventType),
					org.AggregateType,
					[]byte(`{"storeKey": "/path/to/icon.png"}`),
				), org.LabelPolicyIconDarkAddedEventMapper),
			},
			reduce: (&labelPolicyProjection{}).reduceIconAdded,
			want: wantReduce{
				aggregateType:    eventstore.AggregateType("org"),
				sequence:         15,
				previousSequence: 10,
				executer: &testExecuter{
					executions: []execution{
						{
<<<<<<< HEAD
							expectedStmt: "UPDATE projections.label_policies2 SET (change_date, sequence, dark_icon_url) = ($1, $2, $3) WHERE (id = $4) AND (state = $5)",
=======
							expectedStmt: "UPDATE projections.label_policies SET (change_date, sequence, dark_icon_url) = ($1, $2, $3) WHERE (id = $4) AND (state = $5) AND (instance_id = $6)",
>>>>>>> 6c7a05ea
							expectedArgs: []interface{}{
								anyArg{},
								uint64(15),
								"/path/to/icon.png",
								"agg-id",
								domain.LabelPolicyStatePreview,
								"instance-id",
							},
						},
					},
				},
			},
		},
		{
			name: "org reduceLogoRemoved light",
			args: args{
				event: getEvent(testEvent(
					repository.EventType(org.LabelPolicyLogoRemovedEventType),
					org.AggregateType,
					[]byte(`{"storeKey": "/path/to/logo.png"}`),
				), org.LabelPolicyLogoRemovedEventMapper),
			},
			reduce: (&labelPolicyProjection{}).reduceLogoRemoved,
			want: wantReduce{
				aggregateType:    eventstore.AggregateType("org"),
				sequence:         15,
				previousSequence: 10,
				executer: &testExecuter{
					executions: []execution{
						{
<<<<<<< HEAD
							expectedStmt: "UPDATE projections.label_policies2 SET (change_date, sequence, light_logo_url) = ($1, $2, $3) WHERE (id = $4) AND (state = $5)",
=======
							expectedStmt: "UPDATE projections.label_policies SET (change_date, sequence, light_logo_url) = ($1, $2, $3) WHERE (id = $4) AND (state = $5) AND (instance_id = $6)",
>>>>>>> 6c7a05ea
							expectedArgs: []interface{}{
								anyArg{},
								uint64(15),
								nil,
								"agg-id",
								domain.LabelPolicyStatePreview,
								"instance-id",
							},
						},
					},
				},
			},
		},
		{
			name: "org reduceLogoRemoved dark",
			args: args{
				event: getEvent(testEvent(
					repository.EventType(org.LabelPolicyLogoDarkRemovedEventType),
					org.AggregateType,
					[]byte(`{"storeKey": "/path/to/logo.png"}`),
				), org.LabelPolicyLogoDarkRemovedEventMapper),
			},
			reduce: (&labelPolicyProjection{}).reduceLogoRemoved,
			want: wantReduce{
				aggregateType:    eventstore.AggregateType("org"),
				sequence:         15,
				previousSequence: 10,
				executer: &testExecuter{
					executions: []execution{
						{
<<<<<<< HEAD
							expectedStmt: "UPDATE projections.label_policies2 SET (change_date, sequence, dark_logo_url) = ($1, $2, $3) WHERE (id = $4) AND (state = $5)",
=======
							expectedStmt: "UPDATE projections.label_policies SET (change_date, sequence, dark_logo_url) = ($1, $2, $3) WHERE (id = $4) AND (state = $5) AND (instance_id = $6)",
>>>>>>> 6c7a05ea
							expectedArgs: []interface{}{
								anyArg{},
								uint64(15),
								nil,
								"agg-id",
								domain.LabelPolicyStatePreview,
								"instance-id",
							},
						},
					},
				},
			},
		},
		{
			name: "org reduceIconRemoved light",
			args: args{
				event: getEvent(testEvent(
					repository.EventType(org.LabelPolicyIconRemovedEventType),
					org.AggregateType,
					[]byte(`{"storeKey": "/path/to/icon.png"}`),
				), org.LabelPolicyIconRemovedEventMapper),
			},
			reduce: (&labelPolicyProjection{}).reduceIconRemoved,
			want: wantReduce{
				aggregateType:    eventstore.AggregateType("org"),
				sequence:         15,
				previousSequence: 10,
				executer: &testExecuter{
					executions: []execution{
						{
<<<<<<< HEAD
							expectedStmt: "UPDATE projections.label_policies2 SET (change_date, sequence, light_icon_url) = ($1, $2, $3) WHERE (id = $4) AND (state = $5)",
=======
							expectedStmt: "UPDATE projections.label_policies SET (change_date, sequence, light_icon_url) = ($1, $2, $3) WHERE (id = $4) AND (state = $5) AND (instance_id = $6)",
>>>>>>> 6c7a05ea
							expectedArgs: []interface{}{
								anyArg{},
								uint64(15),
								nil,
								"agg-id",
								domain.LabelPolicyStatePreview,
								"instance-id",
							},
						},
					},
				},
			},
		},
		{
			name: "org reduceIconRemoved dark",
			args: args{
				event: getEvent(testEvent(
					repository.EventType(org.LabelPolicyIconDarkRemovedEventType),
					org.AggregateType,
					[]byte(`{"storeKey": "/path/to/icon.png"}`),
				), org.LabelPolicyIconDarkRemovedEventMapper),
			},
			reduce: (&labelPolicyProjection{}).reduceIconRemoved,
			want: wantReduce{
				aggregateType:    eventstore.AggregateType("org"),
				sequence:         15,
				previousSequence: 10,
				executer: &testExecuter{
					executions: []execution{
						{
<<<<<<< HEAD
							expectedStmt: "UPDATE projections.label_policies2 SET (change_date, sequence, dark_icon_url) = ($1, $2, $3) WHERE (id = $4) AND (state = $5)",
=======
							expectedStmt: "UPDATE projections.label_policies SET (change_date, sequence, dark_icon_url) = ($1, $2, $3) WHERE (id = $4) AND (state = $5) AND (instance_id = $6)",
>>>>>>> 6c7a05ea
							expectedArgs: []interface{}{
								anyArg{},
								uint64(15),
								nil,
								"agg-id",
								domain.LabelPolicyStatePreview,
								"instance-id",
							},
						},
					},
				},
			},
		},
		{
			name: "org reduceFontAdded",
			args: args{
				event: getEvent(testEvent(
					repository.EventType(org.LabelPolicyFontAddedEventType),
					org.AggregateType,
					[]byte(`{"storeKey": "/path/to/font.ttf"}`),
				), org.LabelPolicyFontAddedEventMapper),
			},
			reduce: (&labelPolicyProjection{}).reduceFontAdded,
			want: wantReduce{
				aggregateType:    eventstore.AggregateType("org"),
				sequence:         15,
				previousSequence: 10,
				executer: &testExecuter{
					executions: []execution{
						{
<<<<<<< HEAD
							expectedStmt: "UPDATE projections.label_policies2 SET (change_date, sequence, font_url) = ($1, $2, $3) WHERE (id = $4) AND (state = $5)",
=======
							expectedStmt: "UPDATE projections.label_policies SET (change_date, sequence, font_url) = ($1, $2, $3) WHERE (id = $4) AND (state = $5) AND (instance_id = $6)",
>>>>>>> 6c7a05ea
							expectedArgs: []interface{}{
								anyArg{},
								uint64(15),
								"/path/to/font.ttf",
								"agg-id",
								domain.LabelPolicyStatePreview,
								"instance-id",
							},
						},
					},
				},
			},
		},
		{
			name: "org reduceFontRemoved",
			args: args{
				event: getEvent(testEvent(
					repository.EventType(org.LabelPolicyFontRemovedEventType),
					org.AggregateType,
					[]byte(`{"storeKey": "/path/to/font.ttf"}`),
				), org.LabelPolicyFontRemovedEventMapper),
			},
			reduce: (&labelPolicyProjection{}).reduceFontRemoved,
			want: wantReduce{
				aggregateType:    eventstore.AggregateType("org"),
				sequence:         15,
				previousSequence: 10,
				executer: &testExecuter{
					executions: []execution{
						{
<<<<<<< HEAD
							expectedStmt: "UPDATE projections.label_policies2 SET (change_date, sequence, font_url) = ($1, $2, $3) WHERE (id = $4) AND (state = $5)",
=======
							expectedStmt: "UPDATE projections.label_policies SET (change_date, sequence, font_url) = ($1, $2, $3) WHERE (id = $4) AND (state = $5) AND (instance_id = $6)",
>>>>>>> 6c7a05ea
							expectedArgs: []interface{}{
								anyArg{},
								uint64(15),
								nil,
								"agg-id",
								domain.LabelPolicyStatePreview,
								"instance-id",
							},
						},
					},
				},
			},
		},
		{
			name: "org reduceAssetsRemoved",
			args: args{
				event: getEvent(testEvent(
					repository.EventType(org.LabelPolicyAssetsRemovedEventType),
					org.AggregateType,
					nil,
				), org.LabelPolicyAssetsRemovedEventMapper),
			},
			reduce: (&labelPolicyProjection{}).reduceAssetsRemoved,
			want: wantReduce{
				aggregateType:    eventstore.AggregateType("org"),
				sequence:         15,
				previousSequence: 10,
				executer: &testExecuter{
					executions: []execution{
						{
<<<<<<< HEAD
							expectedStmt: "UPDATE projections.label_policies2 SET (change_date, sequence, light_logo_url, light_icon_url, dark_logo_url, dark_icon_url, font_url) = ($1, $2, $3, $4, $5, $6, $7) WHERE (id = $8) AND (state = $9)",
=======
							expectedStmt: "UPDATE projections.label_policies SET (change_date, sequence, light_logo_url, light_icon_url, dark_logo_url, dark_icon_url, font_url) = ($1, $2, $3, $4, $5, $6, $7) WHERE (id = $8) AND (state = $9) AND (instance_id = $10)",
>>>>>>> 6c7a05ea
							expectedArgs: []interface{}{
								anyArg{},
								uint64(15),
								nil,
								nil,
								nil,
								nil,
								nil,
								"agg-id",
								domain.LabelPolicyStatePreview,
								"instance-id",
							},
						},
					},
				},
			},
		},
		{
			name: "instance reduceAdded",
			args: args{
				event: getEvent(testEvent(
					repository.EventType(instance.LabelPolicyAddedEventType),
					instance.AggregateType,
					[]byte(`{"backgroundColor": "#141735", "fontColor": "#ffffff", "primaryColor": "#5282c1", "warnColor": "#ff3b5b"}`),
				), instance.LabelPolicyAddedEventMapper),
			},
			reduce: (&labelPolicyProjection{}).reduceAdded,
			want: wantReduce{
				aggregateType:    eventstore.AggregateType("instance"),
				sequence:         15,
				previousSequence: 10,
				executer: &testExecuter{
					executions: []execution{
						{
							expectedStmt: "INSERT INTO projections.label_policies2 (creation_date, change_date, sequence, id, state, is_default, resource_owner, instance_id, light_primary_color, light_background_color, light_warn_color, light_font_color, dark_primary_color, dark_background_color, dark_warn_color, dark_font_color, hide_login_name_suffix, should_error_popup, watermark_disabled) VALUES ($1, $2, $3, $4, $5, $6, $7, $8, $9, $10, $11, $12, $13, $14, $15, $16, $17, $18, $19)",
							expectedArgs: []interface{}{
								anyArg{},
								anyArg{},
								uint64(15),
								"agg-id",
								domain.LabelPolicyStatePreview,
								true,
								"ro-id",
								"instance-id",
								"#5282c1",
								"#141735",
								"#ff3b5b",
								"#ffffff",
								"",
								"",
								"",
								"",
								false,
								false,
								false,
							},
						},
					},
				},
			},
		},
		{
			name: "instance reduceChanged",
			args: args{
				event: getEvent(testEvent(
					repository.EventType(instance.LabelPolicyChangedEventType),
					instance.AggregateType,
					[]byte(`{"backgroundColor": "#141735", "fontColor": "#ffffff", "primaryColor": "#5282c1", "warnColor": "#ff3b5b", "primaryColorDark": "#ffffff","backgroundColorDark": "#ffffff", "warnColorDark": "#ffffff", "fontColorDark": "#ffffff", "hideLoginNameSuffix": true, "errorMsgPopup": true, "disableWatermark": true}`),
				), instance.LabelPolicyChangedEventMapper),
			},
			reduce: (&labelPolicyProjection{}).reduceChanged,
			want: wantReduce{
				aggregateType:    eventstore.AggregateType("instance"),
				sequence:         15,
				previousSequence: 10,
				executer: &testExecuter{
					executions: []execution{
						{
<<<<<<< HEAD
							expectedStmt: "UPDATE projections.label_policies2 SET (change_date, sequence, light_primary_color, light_background_color, light_warn_color, light_font_color, dark_primary_color, dark_background_color, dark_warn_color, dark_font_color, hide_login_name_suffix, should_error_popup, watermark_disabled) = ($1, $2, $3, $4, $5, $6, $7, $8, $9, $10, $11, $12, $13) WHERE (id = $14) AND (state = $15)",
=======
							expectedStmt: "UPDATE projections.label_policies SET (change_date, sequence, light_primary_color, light_background_color, light_warn_color, light_font_color, dark_primary_color, dark_background_color, dark_warn_color, dark_font_color, hide_login_name_suffix, should_error_popup, watermark_disabled) = ($1, $2, $3, $4, $5, $6, $7, $8, $9, $10, $11, $12, $13) WHERE (id = $14) AND (state = $15) AND (instance_id = $16)",
>>>>>>> 6c7a05ea
							expectedArgs: []interface{}{
								anyArg{},
								uint64(15),
								"#5282c1",
								"#141735",
								"#ff3b5b",
								"#ffffff",
								"#ffffff",
								"#ffffff",
								"#ffffff",
								"#ffffff",
								true,
								true,
								true,
								"agg-id",
								domain.LabelPolicyStatePreview,
								"instance-id",
							},
						},
					},
				},
			},
		},
		{
			name: "instance reduceActivated",
			args: args{
				event: getEvent(testEvent(
					repository.EventType(instance.LabelPolicyActivatedEventType),
					instance.AggregateType,
					nil,
				), instance.LabelPolicyActivatedEventMapper),
			},
			reduce: (&labelPolicyProjection{}).reduceActivated,
			want: wantReduce{
				aggregateType:    eventstore.AggregateType("instance"),
				sequence:         15,
				previousSequence: 10,
				executer: &testExecuter{
					executions: []execution{
						{
							expectedStmt: "INSERT INTO projections.label_policies2 (change_date, sequence, state, creation_date, resource_owner, instance_id, id, is_default, hide_login_name_suffix, font_url, watermark_disabled, should_error_popup, light_primary_color, light_warn_color, light_background_color, light_font_color, light_logo_url, light_icon_url, dark_primary_color, dark_warn_color, dark_background_color, dark_font_color, dark_logo_url, dark_icon_url) SELECT $1, $2, $3, creation_date, resource_owner, instance_id, id, is_default, hide_login_name_suffix, font_url, watermark_disabled, should_error_popup, light_primary_color, light_warn_color, light_background_color, light_font_color, light_logo_url, light_icon_url, dark_primary_color, dark_warn_color, dark_background_color, dark_font_color, dark_logo_url, dark_icon_url FROM projections.label_policies2 AS copy_table WHERE copy_table.id = $4 AND copy_table.state = $5 AND copy_table.instance_id = $6 ON CONFLICT (instance_id, id, state) DO UPDATE SET (change_date, sequence, state, creation_date, resource_owner, instance_id, id, is_default, hide_login_name_suffix, font_url, watermark_disabled, should_error_popup, light_primary_color, light_warn_color, light_background_color, light_font_color, light_logo_url, light_icon_url, dark_primary_color, dark_warn_color, dark_background_color, dark_font_color, dark_logo_url, dark_icon_url) = ($1, $2, $3, EXCLUDED.creation_date, EXCLUDED.resource_owner, EXCLUDED.instance_id, EXCLUDED.id, EXCLUDED.is_default, EXCLUDED.hide_login_name_suffix, EXCLUDED.font_url, EXCLUDED.watermark_disabled, EXCLUDED.should_error_popup, EXCLUDED.light_primary_color, EXCLUDED.light_warn_color, EXCLUDED.light_background_color, EXCLUDED.light_font_color, EXCLUDED.light_logo_url, EXCLUDED.light_icon_url, EXCLUDED.dark_primary_color, EXCLUDED.dark_warn_color, EXCLUDED.dark_background_color, EXCLUDED.dark_font_color, EXCLUDED.dark_logo_url, EXCLUDED.dark_icon_url)",
							expectedArgs: []interface{}{
								anyArg{},
								uint64(15),
								domain.LabelPolicyStateActive,
								"agg-id",
								domain.LabelPolicyStatePreview,
								"instance-id",
							},
						},
					},
				},
			},
		},
		{
			name: "instance reduceLogoAdded light",
			args: args{
				event: getEvent(testEvent(
					repository.EventType(instance.LabelPolicyLogoAddedEventType),
					instance.AggregateType,
					[]byte(`{"storeKey": "/path/to/logo.png"}`),
				), instance.LabelPolicyLogoAddedEventMapper),
			},
			reduce: (&labelPolicyProjection{}).reduceLogoAdded,
			want: wantReduce{
				aggregateType:    eventstore.AggregateType("instance"),
				sequence:         15,
				previousSequence: 10,
				executer: &testExecuter{
					executions: []execution{
						{
<<<<<<< HEAD
							expectedStmt: "UPDATE projections.label_policies2 SET (change_date, sequence, light_logo_url) = ($1, $2, $3) WHERE (id = $4) AND (state = $5)",
=======
							expectedStmt: "UPDATE projections.label_policies SET (change_date, sequence, light_logo_url) = ($1, $2, $3) WHERE (id = $4) AND (state = $5) AND (instance_id = $6)",
>>>>>>> 6c7a05ea
							expectedArgs: []interface{}{
								anyArg{},
								uint64(15),
								"/path/to/logo.png",
								"agg-id",
								domain.LabelPolicyStatePreview,
								"instance-id",
							},
						},
					},
				},
			},
		},
		{
			name: "instance reduceLogoAdded dark",
			args: args{
				event: getEvent(testEvent(
					repository.EventType(instance.LabelPolicyLogoDarkAddedEventType),
					instance.AggregateType,
					[]byte(`{"storeKey": "/path/to/logo.png"}`),
				), instance.LabelPolicyLogoDarkAddedEventMapper),
			},
			reduce: (&labelPolicyProjection{}).reduceLogoAdded,
			want: wantReduce{
				aggregateType:    eventstore.AggregateType("instance"),
				sequence:         15,
				previousSequence: 10,
				executer: &testExecuter{
					executions: []execution{
						{
<<<<<<< HEAD
							expectedStmt: "UPDATE projections.label_policies2 SET (change_date, sequence, dark_logo_url) = ($1, $2, $3) WHERE (id = $4) AND (state = $5)",
=======
							expectedStmt: "UPDATE projections.label_policies SET (change_date, sequence, dark_logo_url) = ($1, $2, $3) WHERE (id = $4) AND (state = $5) AND (instance_id = $6)",
>>>>>>> 6c7a05ea
							expectedArgs: []interface{}{
								anyArg{},
								uint64(15),
								"/path/to/logo.png",
								"agg-id",
								domain.LabelPolicyStatePreview,
								"instance-id",
							},
						},
					},
				},
			},
		},
		{
			name: "instance reduceIconAdded light",
			args: args{
				event: getEvent(testEvent(
					repository.EventType(instance.LabelPolicyIconAddedEventType),
					instance.AggregateType,
					[]byte(`{"storeKey": "/path/to/icon.png"}`),
				), instance.LabelPolicyIconAddedEventMapper),
			},
			reduce: (&labelPolicyProjection{}).reduceIconAdded,
			want: wantReduce{
				aggregateType:    eventstore.AggregateType("instance"),
				sequence:         15,
				previousSequence: 10,
				executer: &testExecuter{
					executions: []execution{
						{
<<<<<<< HEAD
							expectedStmt: "UPDATE projections.label_policies2 SET (change_date, sequence, light_icon_url) = ($1, $2, $3) WHERE (id = $4) AND (state = $5)",
=======
							expectedStmt: "UPDATE projections.label_policies SET (change_date, sequence, light_icon_url) = ($1, $2, $3) WHERE (id = $4) AND (state = $5) AND (instance_id = $6)",
>>>>>>> 6c7a05ea
							expectedArgs: []interface{}{
								anyArg{},
								uint64(15),
								"/path/to/icon.png",
								"agg-id",
								domain.LabelPolicyStatePreview,
								"instance-id",
							},
						},
					},
				},
			},
		},
		{
			name: "instance reduceIconAdded dark",
			args: args{
				event: getEvent(testEvent(
					repository.EventType(instance.LabelPolicyIconDarkAddedEventType),
					instance.AggregateType,
					[]byte(`{"storeKey": "/path/to/icon.png"}`),
				), instance.LabelPolicyIconDarkAddedEventMapper),
			},
			reduce: (&labelPolicyProjection{}).reduceIconAdded,
			want: wantReduce{
				aggregateType:    eventstore.AggregateType("instance"),
				sequence:         15,
				previousSequence: 10,
				executer: &testExecuter{
					executions: []execution{
						{
<<<<<<< HEAD
							expectedStmt: "UPDATE projections.label_policies2 SET (change_date, sequence, dark_icon_url) = ($1, $2, $3) WHERE (id = $4) AND (state = $5)",
=======
							expectedStmt: "UPDATE projections.label_policies SET (change_date, sequence, dark_icon_url) = ($1, $2, $3) WHERE (id = $4) AND (state = $5) AND (instance_id = $6)",
>>>>>>> 6c7a05ea
							expectedArgs: []interface{}{
								anyArg{},
								uint64(15),
								"/path/to/icon.png",
								"agg-id",
								domain.LabelPolicyStatePreview,
								"instance-id",
							},
						},
					},
				},
			},
		},
		{
			name: "instance reduceLogoRemoved light",
			args: args{
				event: getEvent(testEvent(
					repository.EventType(instance.LabelPolicyLogoRemovedEventType),
					instance.AggregateType,
					[]byte(`{"storeKey": "/path/to/logo.png"}`),
				), instance.LabelPolicyLogoRemovedEventMapper),
			},
			reduce: (&labelPolicyProjection{}).reduceLogoRemoved,
			want: wantReduce{
				aggregateType:    eventstore.AggregateType("instance"),
				sequence:         15,
				previousSequence: 10,
				executer: &testExecuter{
					executions: []execution{
						{
<<<<<<< HEAD
							expectedStmt: "UPDATE projections.label_policies2 SET (change_date, sequence, light_logo_url) = ($1, $2, $3) WHERE (id = $4) AND (state = $5)",
=======
							expectedStmt: "UPDATE projections.label_policies SET (change_date, sequence, light_logo_url) = ($1, $2, $3) WHERE (id = $4) AND (state = $5) AND (instance_id = $6)",
>>>>>>> 6c7a05ea
							expectedArgs: []interface{}{
								anyArg{},
								uint64(15),
								nil,
								"agg-id",
								domain.LabelPolicyStatePreview,
								"instance-id",
							},
						},
					},
				},
			},
		},
		{
			name: "instance reduceLogoRemoved dark",
			args: args{
				event: getEvent(testEvent(
					repository.EventType(instance.LabelPolicyLogoDarkRemovedEventType),
					instance.AggregateType,
					[]byte(`{"storeKey": "/path/to/logo.png"}`),
				), instance.LabelPolicyLogoDarkRemovedEventMapper),
			},
			reduce: (&labelPolicyProjection{}).reduceLogoRemoved,
			want: wantReduce{
				aggregateType:    eventstore.AggregateType("instance"),
				sequence:         15,
				previousSequence: 10,
				executer: &testExecuter{
					executions: []execution{
						{
<<<<<<< HEAD
							expectedStmt: "UPDATE projections.label_policies2 SET (change_date, sequence, dark_logo_url) = ($1, $2, $3) WHERE (id = $4) AND (state = $5)",
=======
							expectedStmt: "UPDATE projections.label_policies SET (change_date, sequence, dark_logo_url) = ($1, $2, $3) WHERE (id = $4) AND (state = $5) AND (instance_id = $6)",
>>>>>>> 6c7a05ea
							expectedArgs: []interface{}{
								anyArg{},
								uint64(15),
								nil,
								"agg-id",
								domain.LabelPolicyStatePreview,
								"instance-id",
							},
						},
					},
				},
			},
		},
		{
			name: "instance reduceIconRemoved light",
			args: args{
				event: getEvent(testEvent(
					repository.EventType(instance.LabelPolicyIconRemovedEventType),
					instance.AggregateType,
					[]byte(`{"storeKey": "/path/to/icon.png"}`),
				), instance.LabelPolicyIconRemovedEventMapper),
			},
			reduce: (&labelPolicyProjection{}).reduceIconRemoved,
			want: wantReduce{
				aggregateType:    eventstore.AggregateType("instance"),
				sequence:         15,
				previousSequence: 10,
				executer: &testExecuter{
					executions: []execution{
						{
<<<<<<< HEAD
							expectedStmt: "UPDATE projections.label_policies2 SET (change_date, sequence, light_icon_url) = ($1, $2, $3) WHERE (id = $4) AND (state = $5)",
=======
							expectedStmt: "UPDATE projections.label_policies SET (change_date, sequence, light_icon_url) = ($1, $2, $3) WHERE (id = $4) AND (state = $5) AND (instance_id = $6)",
>>>>>>> 6c7a05ea
							expectedArgs: []interface{}{
								anyArg{},
								uint64(15),
								nil,
								"agg-id",
								domain.LabelPolicyStatePreview,
								"instance-id",
							},
						},
					},
				},
			},
		},
		{
			name: "instance reduceIconRemoved dark",
			args: args{
				event: getEvent(testEvent(
					repository.EventType(instance.LabelPolicyIconDarkRemovedEventType),
					instance.AggregateType,
					[]byte(`{"storeKey": "/path/to/icon.png"}`),
				), instance.LabelPolicyIconDarkRemovedEventMapper),
			},
			reduce: (&labelPolicyProjection{}).reduceIconRemoved,
			want: wantReduce{
				aggregateType:    eventstore.AggregateType("instance"),
				sequence:         15,
				previousSequence: 10,
				executer: &testExecuter{
					executions: []execution{
						{
<<<<<<< HEAD
							expectedStmt: "UPDATE projections.label_policies2 SET (change_date, sequence, dark_icon_url) = ($1, $2, $3) WHERE (id = $4) AND (state = $5)",
=======
							expectedStmt: "UPDATE projections.label_policies SET (change_date, sequence, dark_icon_url) = ($1, $2, $3) WHERE (id = $4) AND (state = $5) AND (instance_id = $6)",
>>>>>>> 6c7a05ea
							expectedArgs: []interface{}{
								anyArg{},
								uint64(15),
								nil,
								"agg-id",
								domain.LabelPolicyStatePreview,
								"instance-id",
							},
						},
					},
				},
			},
		},
		{
			name: "instance reduceFontAdded",
			args: args{
				event: getEvent(testEvent(
					repository.EventType(instance.LabelPolicyFontAddedEventType),
					instance.AggregateType,
					[]byte(`{"storeKey": "/path/to/font.ttf"}`),
				), instance.LabelPolicyFontAddedEventMapper),
			},
			reduce: (&labelPolicyProjection{}).reduceFontAdded,
			want: wantReduce{
				aggregateType:    eventstore.AggregateType("instance"),
				sequence:         15,
				previousSequence: 10,
				executer: &testExecuter{
					executions: []execution{
						{
<<<<<<< HEAD
							expectedStmt: "UPDATE projections.label_policies2 SET (change_date, sequence, font_url) = ($1, $2, $3) WHERE (id = $4) AND (state = $5)",
=======
							expectedStmt: "UPDATE projections.label_policies SET (change_date, sequence, font_url) = ($1, $2, $3) WHERE (id = $4) AND (state = $5) AND (instance_id = $6)",
>>>>>>> 6c7a05ea
							expectedArgs: []interface{}{
								anyArg{},
								uint64(15),
								"/path/to/font.ttf",
								"agg-id",
								domain.LabelPolicyStatePreview,
								"instance-id",
							},
						},
					},
				},
			},
		},
		{
			name: "instance reduceFontRemoved",
			args: args{
				event: getEvent(testEvent(
					repository.EventType(instance.LabelPolicyFontRemovedEventType),
					instance.AggregateType,
					[]byte(`{"storeKey": "/path/to/font.ttf"}`),
				), instance.LabelPolicyFontRemovedEventMapper),
			},
			reduce: (&labelPolicyProjection{}).reduceFontRemoved,
			want: wantReduce{
				aggregateType:    eventstore.AggregateType("instance"),
				sequence:         15,
				previousSequence: 10,
				executer: &testExecuter{
					executions: []execution{
						{
<<<<<<< HEAD
							expectedStmt: "UPDATE projections.label_policies2 SET (change_date, sequence, font_url) = ($1, $2, $3) WHERE (id = $4) AND (state = $5)",
=======
							expectedStmt: "UPDATE projections.label_policies SET (change_date, sequence, font_url) = ($1, $2, $3) WHERE (id = $4) AND (state = $5) AND (instance_id = $6)",
>>>>>>> 6c7a05ea
							expectedArgs: []interface{}{
								anyArg{},
								uint64(15),
								nil,
								"agg-id",
								domain.LabelPolicyStatePreview,
								"instance-id",
							},
						},
					},
				},
			},
		},
		{
			name: "instance reduceAssetsRemoved",
			args: args{
				event: getEvent(testEvent(
					repository.EventType(instance.LabelPolicyAssetsRemovedEventType),
					instance.AggregateType,
					nil,
				), instance.LabelPolicyAssetsRemovedEventMapper),
			},
			reduce: (&labelPolicyProjection{}).reduceAssetsRemoved,
			want: wantReduce{
				aggregateType:    eventstore.AggregateType("instance"),
				sequence:         15,
				previousSequence: 10,
				executer: &testExecuter{
					executions: []execution{
						{
<<<<<<< HEAD
							expectedStmt: "UPDATE projections.label_policies2 SET (change_date, sequence, light_logo_url, light_icon_url, dark_logo_url, dark_icon_url, font_url) = ($1, $2, $3, $4, $5, $6, $7) WHERE (id = $8) AND (state = $9)",
=======
							expectedStmt: "UPDATE projections.label_policies SET (change_date, sequence, light_logo_url, light_icon_url, dark_logo_url, dark_icon_url, font_url) = ($1, $2, $3, $4, $5, $6, $7) WHERE (id = $8) AND (state = $9) AND (instance_id = $10)",
>>>>>>> 6c7a05ea
							expectedArgs: []interface{}{
								anyArg{},
								uint64(15),
								nil,
								nil,
								nil,
								nil,
								nil,
								"agg-id",
								domain.LabelPolicyStatePreview,
								"instance-id",
							},
						},
					},
				},
			},
		},
		{
			name:   "org.reduceOwnerRemoved",
			reduce: (&labelPolicyProjection{}).reduceOwnerRemoved,
			args: args{
				event: getEvent(testEvent(
					repository.EventType(org.OrgRemovedEventType),
					org.AggregateType,
					nil,
				), org.OrgRemovedEventMapper),
			},
			want: wantReduce{
				aggregateType:    eventstore.AggregateType("org"),
				sequence:         15,
				previousSequence: 10,
				executer: &testExecuter{
					executions: []execution{
						{
							expectedStmt: "UPDATE projections.label_policies2 SET (change_date, sequence, owner_removed) = ($1, $2, $3) WHERE (instance_id = $4) AND (resource_owner = $5)",
							expectedArgs: []interface{}{
								anyArg{},
								uint64(15),
								true,
								"instance-id",
								"agg-id",
							},
						},
					},
				},
			},
		},
	}
	for _, tt := range tests {
		t.Run(tt.name, func(t *testing.T) {
			event := baseEvent(t)
			got, err := tt.reduce(event)
			if _, ok := err.(errors.InvalidArgument); !ok {
				t.Errorf("no wrong event mapping: %v, got: %v", err, got)
			}

			event = tt.args.event(t)
			got, err = tt.reduce(event)
			assertReduce(t, got, err, LabelPolicyTable, tt.want)
		})
	}
}<|MERGE_RESOLUTION|>--- conflicted
+++ resolved
@@ -83,11 +83,7 @@
 				executer: &testExecuter{
 					executions: []execution{
 						{
-<<<<<<< HEAD
-							expectedStmt: "UPDATE projections.label_policies2 SET (change_date, sequence, light_primary_color, light_background_color, light_warn_color, light_font_color) = ($1, $2, $3, $4, $5, $6) WHERE (id = $7) AND (state = $8)",
-=======
-							expectedStmt: "UPDATE projections.label_policies SET (change_date, sequence, light_primary_color, light_background_color, light_warn_color, light_font_color) = ($1, $2, $3, $4, $5, $6) WHERE (id = $7) AND (state = $8) AND (instance_id = $9)",
->>>>>>> 6c7a05ea
+							expectedStmt: "UPDATE projections.label_policies2 SET (change_date, sequence, light_primary_color, light_background_color, light_warn_color, light_font_color) = ($1, $2, $3, $4, $5, $6) WHERE (id = $7) AND (state = $8) AND (instance_id = $9)",
 							expectedArgs: []interface{}{
 								anyArg{},
 								uint64(15),
@@ -121,11 +117,7 @@
 				executer: &testExecuter{
 					executions: []execution{
 						{
-<<<<<<< HEAD
-							expectedStmt: "DELETE FROM projections.label_policies2 WHERE (id = $1)",
-=======
-							expectedStmt: "DELETE FROM projections.label_policies WHERE (id = $1) AND (instance_id = $2)",
->>>>>>> 6c7a05ea
+							expectedStmt: "DELETE FROM projections.label_policies2 WHERE (id = $1) AND (instance_id = $2)",
 							expectedArgs: []interface{}{
 								"agg-id",
 								"instance-id",
@@ -209,11 +201,7 @@
 				executer: &testExecuter{
 					executions: []execution{
 						{
-<<<<<<< HEAD
-							expectedStmt: "UPDATE projections.label_policies2 SET (change_date, sequence, light_logo_url) = ($1, $2, $3) WHERE (id = $4) AND (state = $5)",
-=======
-							expectedStmt: "UPDATE projections.label_policies SET (change_date, sequence, light_logo_url) = ($1, $2, $3) WHERE (id = $4) AND (state = $5) AND (instance_id = $6)",
->>>>>>> 6c7a05ea
+							expectedStmt: "UPDATE projections.label_policies2 SET (change_date, sequence, light_logo_url) = ($1, $2, $3) WHERE (id = $4) AND (state = $5) AND (instance_id = $6)",
 							expectedArgs: []interface{}{
 								anyArg{},
 								uint64(15),
@@ -244,11 +232,7 @@
 				executer: &testExecuter{
 					executions: []execution{
 						{
-<<<<<<< HEAD
-							expectedStmt: "UPDATE projections.label_policies2 SET (change_date, sequence, dark_logo_url) = ($1, $2, $3) WHERE (id = $4) AND (state = $5)",
-=======
-							expectedStmt: "UPDATE projections.label_policies SET (change_date, sequence, dark_logo_url) = ($1, $2, $3) WHERE (id = $4) AND (state = $5) AND (instance_id = $6)",
->>>>>>> 6c7a05ea
+							expectedStmt: "UPDATE projections.label_policies2 SET (change_date, sequence, dark_logo_url) = ($1, $2, $3) WHERE (id = $4) AND (state = $5) AND (instance_id = $6)",
 							expectedArgs: []interface{}{
 								anyArg{},
 								uint64(15),
@@ -279,11 +263,7 @@
 				executer: &testExecuter{
 					executions: []execution{
 						{
-<<<<<<< HEAD
-							expectedStmt: "UPDATE projections.label_policies2 SET (change_date, sequence, light_icon_url) = ($1, $2, $3) WHERE (id = $4) AND (state = $5)",
-=======
-							expectedStmt: "UPDATE projections.label_policies SET (change_date, sequence, light_icon_url) = ($1, $2, $3) WHERE (id = $4) AND (state = $5) AND (instance_id = $6)",
->>>>>>> 6c7a05ea
+							expectedStmt: "UPDATE projections.label_policies2 SET (change_date, sequence, light_icon_url) = ($1, $2, $3) WHERE (id = $4) AND (state = $5) AND (instance_id = $6)",
 							expectedArgs: []interface{}{
 								anyArg{},
 								uint64(15),
@@ -314,11 +294,7 @@
 				executer: &testExecuter{
 					executions: []execution{
 						{
-<<<<<<< HEAD
-							expectedStmt: "UPDATE projections.label_policies2 SET (change_date, sequence, dark_icon_url) = ($1, $2, $3) WHERE (id = $4) AND (state = $5)",
-=======
-							expectedStmt: "UPDATE projections.label_policies SET (change_date, sequence, dark_icon_url) = ($1, $2, $3) WHERE (id = $4) AND (state = $5) AND (instance_id = $6)",
->>>>>>> 6c7a05ea
+							expectedStmt: "UPDATE projections.label_policies2 SET (change_date, sequence, dark_icon_url) = ($1, $2, $3) WHERE (id = $4) AND (state = $5) AND (instance_id = $6)",
 							expectedArgs: []interface{}{
 								anyArg{},
 								uint64(15),
@@ -349,11 +325,7 @@
 				executer: &testExecuter{
 					executions: []execution{
 						{
-<<<<<<< HEAD
-							expectedStmt: "UPDATE projections.label_policies2 SET (change_date, sequence, light_logo_url) = ($1, $2, $3) WHERE (id = $4) AND (state = $5)",
-=======
-							expectedStmt: "UPDATE projections.label_policies SET (change_date, sequence, light_logo_url) = ($1, $2, $3) WHERE (id = $4) AND (state = $5) AND (instance_id = $6)",
->>>>>>> 6c7a05ea
+							expectedStmt: "UPDATE projections.label_policies2 SET (change_date, sequence, light_logo_url) = ($1, $2, $3) WHERE (id = $4) AND (state = $5) AND (instance_id = $6)",
 							expectedArgs: []interface{}{
 								anyArg{},
 								uint64(15),
@@ -384,11 +356,7 @@
 				executer: &testExecuter{
 					executions: []execution{
 						{
-<<<<<<< HEAD
-							expectedStmt: "UPDATE projections.label_policies2 SET (change_date, sequence, dark_logo_url) = ($1, $2, $3) WHERE (id = $4) AND (state = $5)",
-=======
-							expectedStmt: "UPDATE projections.label_policies SET (change_date, sequence, dark_logo_url) = ($1, $2, $3) WHERE (id = $4) AND (state = $5) AND (instance_id = $6)",
->>>>>>> 6c7a05ea
+							expectedStmt: "UPDATE projections.label_policies2 SET (change_date, sequence, dark_logo_url) = ($1, $2, $3) WHERE (id = $4) AND (state = $5) AND (instance_id = $6)",
 							expectedArgs: []interface{}{
 								anyArg{},
 								uint64(15),
@@ -419,11 +387,7 @@
 				executer: &testExecuter{
 					executions: []execution{
 						{
-<<<<<<< HEAD
-							expectedStmt: "UPDATE projections.label_policies2 SET (change_date, sequence, light_icon_url) = ($1, $2, $3) WHERE (id = $4) AND (state = $5)",
-=======
-							expectedStmt: "UPDATE projections.label_policies SET (change_date, sequence, light_icon_url) = ($1, $2, $3) WHERE (id = $4) AND (state = $5) AND (instance_id = $6)",
->>>>>>> 6c7a05ea
+							expectedStmt: "UPDATE projections.label_policies2 SET (change_date, sequence, light_icon_url) = ($1, $2, $3) WHERE (id = $4) AND (state = $5) AND (instance_id = $6)",
 							expectedArgs: []interface{}{
 								anyArg{},
 								uint64(15),
@@ -454,11 +418,7 @@
 				executer: &testExecuter{
 					executions: []execution{
 						{
-<<<<<<< HEAD
-							expectedStmt: "UPDATE projections.label_policies2 SET (change_date, sequence, dark_icon_url) = ($1, $2, $3) WHERE (id = $4) AND (state = $5)",
-=======
-							expectedStmt: "UPDATE projections.label_policies SET (change_date, sequence, dark_icon_url) = ($1, $2, $3) WHERE (id = $4) AND (state = $5) AND (instance_id = $6)",
->>>>>>> 6c7a05ea
+							expectedStmt: "UPDATE projections.label_policies2 SET (change_date, sequence, dark_icon_url) = ($1, $2, $3) WHERE (id = $4) AND (state = $5) AND (instance_id = $6)",
 							expectedArgs: []interface{}{
 								anyArg{},
 								uint64(15),
@@ -489,11 +449,7 @@
 				executer: &testExecuter{
 					executions: []execution{
 						{
-<<<<<<< HEAD
-							expectedStmt: "UPDATE projections.label_policies2 SET (change_date, sequence, font_url) = ($1, $2, $3) WHERE (id = $4) AND (state = $5)",
-=======
-							expectedStmt: "UPDATE projections.label_policies SET (change_date, sequence, font_url) = ($1, $2, $3) WHERE (id = $4) AND (state = $5) AND (instance_id = $6)",
->>>>>>> 6c7a05ea
+							expectedStmt: "UPDATE projections.label_policies2 SET (change_date, sequence, font_url) = ($1, $2, $3) WHERE (id = $4) AND (state = $5) AND (instance_id = $6)",
 							expectedArgs: []interface{}{
 								anyArg{},
 								uint64(15),
@@ -524,11 +480,7 @@
 				executer: &testExecuter{
 					executions: []execution{
 						{
-<<<<<<< HEAD
-							expectedStmt: "UPDATE projections.label_policies2 SET (change_date, sequence, font_url) = ($1, $2, $3) WHERE (id = $4) AND (state = $5)",
-=======
-							expectedStmt: "UPDATE projections.label_policies SET (change_date, sequence, font_url) = ($1, $2, $3) WHERE (id = $4) AND (state = $5) AND (instance_id = $6)",
->>>>>>> 6c7a05ea
+							expectedStmt: "UPDATE projections.label_policies2 SET (change_date, sequence, font_url) = ($1, $2, $3) WHERE (id = $4) AND (state = $5) AND (instance_id = $6)",
 							expectedArgs: []interface{}{
 								anyArg{},
 								uint64(15),
@@ -559,11 +511,7 @@
 				executer: &testExecuter{
 					executions: []execution{
 						{
-<<<<<<< HEAD
-							expectedStmt: "UPDATE projections.label_policies2 SET (change_date, sequence, light_logo_url, light_icon_url, dark_logo_url, dark_icon_url, font_url) = ($1, $2, $3, $4, $5, $6, $7) WHERE (id = $8) AND (state = $9)",
-=======
-							expectedStmt: "UPDATE projections.label_policies SET (change_date, sequence, light_logo_url, light_icon_url, dark_logo_url, dark_icon_url, font_url) = ($1, $2, $3, $4, $5, $6, $7) WHERE (id = $8) AND (state = $9) AND (instance_id = $10)",
->>>>>>> 6c7a05ea
+							expectedStmt: "UPDATE projections.label_policies2 SET (change_date, sequence, light_logo_url, light_icon_url, dark_logo_url, dark_icon_url, font_url) = ($1, $2, $3, $4, $5, $6, $7) WHERE (id = $8) AND (state = $9) AND (instance_id = $10)",
 							expectedArgs: []interface{}{
 								anyArg{},
 								uint64(15),
@@ -642,11 +590,7 @@
 				executer: &testExecuter{
 					executions: []execution{
 						{
-<<<<<<< HEAD
-							expectedStmt: "UPDATE projections.label_policies2 SET (change_date, sequence, light_primary_color, light_background_color, light_warn_color, light_font_color, dark_primary_color, dark_background_color, dark_warn_color, dark_font_color, hide_login_name_suffix, should_error_popup, watermark_disabled) = ($1, $2, $3, $4, $5, $6, $7, $8, $9, $10, $11, $12, $13) WHERE (id = $14) AND (state = $15)",
-=======
-							expectedStmt: "UPDATE projections.label_policies SET (change_date, sequence, light_primary_color, light_background_color, light_warn_color, light_font_color, dark_primary_color, dark_background_color, dark_warn_color, dark_font_color, hide_login_name_suffix, should_error_popup, watermark_disabled) = ($1, $2, $3, $4, $5, $6, $7, $8, $9, $10, $11, $12, $13) WHERE (id = $14) AND (state = $15) AND (instance_id = $16)",
->>>>>>> 6c7a05ea
+							expectedStmt: "UPDATE projections.label_policies2 SET (change_date, sequence, light_primary_color, light_background_color, light_warn_color, light_font_color, dark_primary_color, dark_background_color, dark_warn_color, dark_font_color, hide_login_name_suffix, should_error_popup, watermark_disabled) = ($1, $2, $3, $4, $5, $6, $7, $8, $9, $10, $11, $12, $13) WHERE (id = $14) AND (state = $15) AND (instance_id = $16)",
 							expectedArgs: []interface{}{
 								anyArg{},
 								uint64(15),
@@ -718,11 +662,7 @@
 				executer: &testExecuter{
 					executions: []execution{
 						{
-<<<<<<< HEAD
-							expectedStmt: "UPDATE projections.label_policies2 SET (change_date, sequence, light_logo_url) = ($1, $2, $3) WHERE (id = $4) AND (state = $5)",
-=======
-							expectedStmt: "UPDATE projections.label_policies SET (change_date, sequence, light_logo_url) = ($1, $2, $3) WHERE (id = $4) AND (state = $5) AND (instance_id = $6)",
->>>>>>> 6c7a05ea
+							expectedStmt: "UPDATE projections.label_policies2 SET (change_date, sequence, light_logo_url) = ($1, $2, $3) WHERE (id = $4) AND (state = $5) AND (instance_id = $6)",
 							expectedArgs: []interface{}{
 								anyArg{},
 								uint64(15),
@@ -753,11 +693,7 @@
 				executer: &testExecuter{
 					executions: []execution{
 						{
-<<<<<<< HEAD
-							expectedStmt: "UPDATE projections.label_policies2 SET (change_date, sequence, dark_logo_url) = ($1, $2, $3) WHERE (id = $4) AND (state = $5)",
-=======
-							expectedStmt: "UPDATE projections.label_policies SET (change_date, sequence, dark_logo_url) = ($1, $2, $3) WHERE (id = $4) AND (state = $5) AND (instance_id = $6)",
->>>>>>> 6c7a05ea
+							expectedStmt: "UPDATE projections.label_policies2 SET (change_date, sequence, dark_logo_url) = ($1, $2, $3) WHERE (id = $4) AND (state = $5) AND (instance_id = $6)",
 							expectedArgs: []interface{}{
 								anyArg{},
 								uint64(15),
@@ -788,11 +724,7 @@
 				executer: &testExecuter{
 					executions: []execution{
 						{
-<<<<<<< HEAD
-							expectedStmt: "UPDATE projections.label_policies2 SET (change_date, sequence, light_icon_url) = ($1, $2, $3) WHERE (id = $4) AND (state = $5)",
-=======
-							expectedStmt: "UPDATE projections.label_policies SET (change_date, sequence, light_icon_url) = ($1, $2, $3) WHERE (id = $4) AND (state = $5) AND (instance_id = $6)",
->>>>>>> 6c7a05ea
+							expectedStmt: "UPDATE projections.label_policies2 SET (change_date, sequence, light_icon_url) = ($1, $2, $3) WHERE (id = $4) AND (state = $5) AND (instance_id = $6)",
 							expectedArgs: []interface{}{
 								anyArg{},
 								uint64(15),
@@ -823,11 +755,7 @@
 				executer: &testExecuter{
 					executions: []execution{
 						{
-<<<<<<< HEAD
-							expectedStmt: "UPDATE projections.label_policies2 SET (change_date, sequence, dark_icon_url) = ($1, $2, $3) WHERE (id = $4) AND (state = $5)",
-=======
-							expectedStmt: "UPDATE projections.label_policies SET (change_date, sequence, dark_icon_url) = ($1, $2, $3) WHERE (id = $4) AND (state = $5) AND (instance_id = $6)",
->>>>>>> 6c7a05ea
+							expectedStmt: "UPDATE projections.label_policies2 SET (change_date, sequence, dark_icon_url) = ($1, $2, $3) WHERE (id = $4) AND (state = $5) AND (instance_id = $6)",
 							expectedArgs: []interface{}{
 								anyArg{},
 								uint64(15),
@@ -858,11 +786,7 @@
 				executer: &testExecuter{
 					executions: []execution{
 						{
-<<<<<<< HEAD
-							expectedStmt: "UPDATE projections.label_policies2 SET (change_date, sequence, light_logo_url) = ($1, $2, $3) WHERE (id = $4) AND (state = $5)",
-=======
-							expectedStmt: "UPDATE projections.label_policies SET (change_date, sequence, light_logo_url) = ($1, $2, $3) WHERE (id = $4) AND (state = $5) AND (instance_id = $6)",
->>>>>>> 6c7a05ea
+							expectedStmt: "UPDATE projections.label_policies2 SET (change_date, sequence, light_logo_url) = ($1, $2, $3) WHERE (id = $4) AND (state = $5) AND (instance_id = $6)",
 							expectedArgs: []interface{}{
 								anyArg{},
 								uint64(15),
@@ -893,11 +817,7 @@
 				executer: &testExecuter{
 					executions: []execution{
 						{
-<<<<<<< HEAD
-							expectedStmt: "UPDATE projections.label_policies2 SET (change_date, sequence, dark_logo_url) = ($1, $2, $3) WHERE (id = $4) AND (state = $5)",
-=======
-							expectedStmt: "UPDATE projections.label_policies SET (change_date, sequence, dark_logo_url) = ($1, $2, $3) WHERE (id = $4) AND (state = $5) AND (instance_id = $6)",
->>>>>>> 6c7a05ea
+							expectedStmt: "UPDATE projections.label_policies2 SET (change_date, sequence, dark_logo_url) = ($1, $2, $3) WHERE (id = $4) AND (state = $5) AND (instance_id = $6)",
 							expectedArgs: []interface{}{
 								anyArg{},
 								uint64(15),
@@ -928,11 +848,7 @@
 				executer: &testExecuter{
 					executions: []execution{
 						{
-<<<<<<< HEAD
-							expectedStmt: "UPDATE projections.label_policies2 SET (change_date, sequence, light_icon_url) = ($1, $2, $3) WHERE (id = $4) AND (state = $5)",
-=======
-							expectedStmt: "UPDATE projections.label_policies SET (change_date, sequence, light_icon_url) = ($1, $2, $3) WHERE (id = $4) AND (state = $5) AND (instance_id = $6)",
->>>>>>> 6c7a05ea
+							expectedStmt: "UPDATE projections.label_policies2 SET (change_date, sequence, light_icon_url) = ($1, $2, $3) WHERE (id = $4) AND (state = $5) AND (instance_id = $6)",
 							expectedArgs: []interface{}{
 								anyArg{},
 								uint64(15),
@@ -963,11 +879,7 @@
 				executer: &testExecuter{
 					executions: []execution{
 						{
-<<<<<<< HEAD
-							expectedStmt: "UPDATE projections.label_policies2 SET (change_date, sequence, dark_icon_url) = ($1, $2, $3) WHERE (id = $4) AND (state = $5)",
-=======
-							expectedStmt: "UPDATE projections.label_policies SET (change_date, sequence, dark_icon_url) = ($1, $2, $3) WHERE (id = $4) AND (state = $5) AND (instance_id = $6)",
->>>>>>> 6c7a05ea
+							expectedStmt: "UPDATE projections.label_policies2 SET (change_date, sequence, dark_icon_url) = ($1, $2, $3) WHERE (id = $4) AND (state = $5) AND (instance_id = $6)",
 							expectedArgs: []interface{}{
 								anyArg{},
 								uint64(15),
@@ -998,11 +910,7 @@
 				executer: &testExecuter{
 					executions: []execution{
 						{
-<<<<<<< HEAD
-							expectedStmt: "UPDATE projections.label_policies2 SET (change_date, sequence, font_url) = ($1, $2, $3) WHERE (id = $4) AND (state = $5)",
-=======
-							expectedStmt: "UPDATE projections.label_policies SET (change_date, sequence, font_url) = ($1, $2, $3) WHERE (id = $4) AND (state = $5) AND (instance_id = $6)",
->>>>>>> 6c7a05ea
+							expectedStmt: "UPDATE projections.label_policies2 SET (change_date, sequence, font_url) = ($1, $2, $3) WHERE (id = $4) AND (state = $5) AND (instance_id = $6)",
 							expectedArgs: []interface{}{
 								anyArg{},
 								uint64(15),
@@ -1033,11 +941,7 @@
 				executer: &testExecuter{
 					executions: []execution{
 						{
-<<<<<<< HEAD
-							expectedStmt: "UPDATE projections.label_policies2 SET (change_date, sequence, font_url) = ($1, $2, $3) WHERE (id = $4) AND (state = $5)",
-=======
-							expectedStmt: "UPDATE projections.label_policies SET (change_date, sequence, font_url) = ($1, $2, $3) WHERE (id = $4) AND (state = $5) AND (instance_id = $6)",
->>>>>>> 6c7a05ea
+							expectedStmt: "UPDATE projections.label_policies2 SET (change_date, sequence, font_url) = ($1, $2, $3) WHERE (id = $4) AND (state = $5) AND (instance_id = $6)",
 							expectedArgs: []interface{}{
 								anyArg{},
 								uint64(15),
@@ -1068,11 +972,7 @@
 				executer: &testExecuter{
 					executions: []execution{
 						{
-<<<<<<< HEAD
-							expectedStmt: "UPDATE projections.label_policies2 SET (change_date, sequence, light_logo_url, light_icon_url, dark_logo_url, dark_icon_url, font_url) = ($1, $2, $3, $4, $5, $6, $7) WHERE (id = $8) AND (state = $9)",
-=======
-							expectedStmt: "UPDATE projections.label_policies SET (change_date, sequence, light_logo_url, light_icon_url, dark_logo_url, dark_icon_url, font_url) = ($1, $2, $3, $4, $5, $6, $7) WHERE (id = $8) AND (state = $9) AND (instance_id = $10)",
->>>>>>> 6c7a05ea
+							expectedStmt: "UPDATE projections.label_policies2 SET (change_date, sequence, light_logo_url, light_icon_url, dark_logo_url, dark_icon_url, font_url) = ($1, $2, $3, $4, $5, $6, $7) WHERE (id = $8) AND (state = $9) AND (instance_id = $10)",
 							expectedArgs: []interface{}{
 								anyArg{},
 								uint64(15),
