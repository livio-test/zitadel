package query

import (
	"database/sql"
	"database/sql/driver"
	"errors"
	"fmt"
	"regexp"
	"testing"

	"github.com/zitadel/zitadel/internal/database"
	"github.com/zitadel/zitadel/internal/domain"
	errs "github.com/zitadel/zitadel/internal/errors"
)

var (
	projectGrantsQuery = `SELECT projections.project_grants2.project_id,` +
		` projections.project_grants2.grant_id,` +
		` projections.project_grants2.creation_date,` +
		` projections.project_grants2.change_date,` +
		` projections.project_grants2.resource_owner,` +
		` projections.project_grants2.state,` +
		` projections.project_grants2.sequence,` +
		` projections.projects2.name,` +
		` projections.project_grants2.granted_org_id,` +
		` o.name,` +
		` projections.project_grants2.granted_role_keys,` +
		` r.name,` +
		` COUNT(*) OVER () ` +
		` FROM projections.project_grants2 ` +
		` LEFT JOIN projections.projects2 ON projections.project_grants2.project_id = projections.projects2.id AND projections.project_grants2.instance_id = projections.projects2.instance_id ` +
		` LEFT JOIN projections.orgs AS r ON projections.project_grants2.resource_owner = r.id AND projections.project_grants2.instance_id = r.instance_id` +
		` LEFT JOIN projections.orgs AS o ON projections.project_grants2.granted_org_id = o.id AND projections.project_grants2.instance_id = o.instance_id`
	projectGrantsCols = []string{
		"project_id",
		"grant_id",
		"creation_date",
		"change_date",
		"resource_owner",
		"state",
		"sequence",
		"name",
		"granted_org_id",
		"name",
		"granted_role_keys",
		"name",
		"count",
	}
	projectGrantQuery = `SELECT projections.project_grants2.project_id,` +
		` projections.project_grants2.grant_id,` +
		` projections.project_grants2.creation_date,` +
		` projections.project_grants2.change_date,` +
		` projections.project_grants2.resource_owner,` +
		` projections.project_grants2.state,` +
		` projections.project_grants2.sequence,` +
		` projections.projects2.name,` +
		` projections.project_grants2.granted_org_id,` +
		` o.name,` +
		` projections.project_grants2.granted_role_keys,` +
		` r.name` +
		` FROM projections.project_grants2 ` +
		` LEFT JOIN projections.projects2 ON projections.project_grants2.project_id = projections.projects2.id AND projections.project_grants2.instance_id = projections.projects2.instance_id ` +
		` LEFT JOIN projections.orgs AS r ON projections.project_grants2.resource_owner = r.id AND projections.project_grants2.instance_id = r.instance_id` +
		` LEFT JOIN projections.orgs AS o ON projections.project_grants2.granted_org_id = o.id AND projections.project_grants2.instance_id = o.instance_id`
	projectGrantCols = []string{
		"project_id",
		"grant_id",
		"creation_date",
		"change_date",
		"resource_owner",
		"state",
		"sequence",
		"name",
		"granted_org_id",
		"name",
		"granted_role_keys",
		"name",
	}
)

func Test_ProjectGrantPrepares(t *testing.T) {
	type want struct {
		sqlExpectations sqlExpectation
		err             checkErr
	}
	tests := []struct {
		name    string
		prepare interface{}
		want    want
		object  interface{}
	}{
		{
			name:    "prepareProjectGrantsQuery no result",
			prepare: prepareProjectGrantsQuery,
			want: want{
				sqlExpectations: mockQueries(
<<<<<<< HEAD
					regexp.QuoteMeta(` SELECT projections.project_grants3.project_id,`+
						` projections.project_grants3.grant_id,`+
						` projections.project_grants3.creation_date,`+
						` projections.project_grants3.change_date,`+
						` projections.project_grants3.resource_owner,`+
						` projections.project_grants3.state,`+
						` projections.project_grants3.sequence,`+
						` projections.projects3.name,`+
						` projections.project_grants3.granted_org_id,`+
						` o.name,`+
						` projections.project_grants3.granted_role_keys,`+
						` r.name,`+
						` COUNT(*) OVER () `+
						` FROM projections.project_grants3 `+
						` LEFT JOIN projections.projects3 ON projections.project_grants3.project_id = projections.projects3.id `+
						` LEFT JOIN projections.orgs AS r ON projections.project_grants3.resource_owner = r.id`+
						` LEFT JOIN projections.orgs AS o ON projections.project_grants3.granted_org_id = o.id`),
=======
					regexp.QuoteMeta(projectGrantsQuery),
>>>>>>> 5d17da54
					nil,
					nil,
				),
			},
			object: &ProjectGrants{ProjectGrants: []*ProjectGrant{}},
		},
		{
			name:    "prepareProjectGrantsQuery one result",
			prepare: prepareProjectGrantsQuery,
			want: want{
				sqlExpectations: mockQueries(
<<<<<<< HEAD
					regexp.QuoteMeta(` SELECT projections.project_grants3.project_id,`+
						` projections.project_grants3.grant_id,`+
						` projections.project_grants3.creation_date,`+
						` projections.project_grants3.change_date,`+
						` projections.project_grants3.resource_owner,`+
						` projections.project_grants3.state,`+
						` projections.project_grants3.sequence,`+
						` projections.projects3.name,`+
						` projections.project_grants3.granted_org_id,`+
						` o.name,`+
						` projections.project_grants3.granted_role_keys,`+
						` r.name,`+
						` COUNT(*) OVER ()`+
						` FROM projections.project_grants3`+
						` LEFT JOIN projections.projects3 ON projections.project_grants3.project_id = projections.projects3.id`+
						` LEFT JOIN projections.orgs AS r ON projections.project_grants3.resource_owner = r.id`+
						` LEFT JOIN projections.orgs AS o ON projections.project_grants3.granted_org_id = o.id`),
					[]string{
						"project_id",
						"grant_id",
						"creation_date",
						"change_date",
						"resource_owner",
						"state",
						"sequence",
						"name",
						"granted_org_id",
						"name",
						"granted_role_keys",
						"name",
						"count",
					},
=======
					regexp.QuoteMeta(projectGrantsQuery),
					projectGrantsCols,
>>>>>>> 5d17da54
					[][]driver.Value{
						{
							"project-id",
							"grant-id",
							testNow,
							testNow,
							"ro",
							domain.ProjectGrantStateActive,
							20211111,
							"project-name",
							"org-id",
							"org-name",
							database.StringArray{"role-key"},
							"ro-name",
						},
					},
				),
			},
			object: &ProjectGrants{
				SearchResponse: SearchResponse{
					Count: 1,
				},
				ProjectGrants: []*ProjectGrant{
					{
						ProjectID:         "project-id",
						CreationDate:      testNow,
						ChangeDate:        testNow,
						ResourceOwner:     "ro",
						Sequence:          20211111,
						GrantID:           "grant-id",
						State:             domain.ProjectGrantStateActive,
						ProjectName:       "project-name",
						GrantedOrgID:      "org-id",
						OrgName:           "org-name",
						GrantedRoleKeys:   database.StringArray{"role-key"},
						ResourceOwnerName: "ro-name",
					},
				},
			},
		},
		{
			name:    "prepareProjectGrantsQuery no project",
			prepare: prepareProjectGrantsQuery,
			want: want{
				sqlExpectations: mockQueries(
<<<<<<< HEAD
					regexp.QuoteMeta(` SELECT projections.project_grants3.project_id,`+
						` projections.project_grants3.grant_id,`+
						` projections.project_grants3.creation_date,`+
						` projections.project_grants3.change_date,`+
						` projections.project_grants3.resource_owner,`+
						` projections.project_grants3.state,`+
						` projections.project_grants3.sequence,`+
						` projections.projects3.name,`+
						` projections.project_grants3.granted_org_id,`+
						` o.name,`+
						` projections.project_grants3.granted_role_keys,`+
						` r.name,`+
						` COUNT(*) OVER () `+
						` FROM projections.project_grants3 `+
						` LEFT JOIN projections.projects3 ON projections.project_grants3.project_id = projections.projects3.id `+
						` LEFT JOIN projections.orgs AS r ON projections.project_grants3.resource_owner = r.id`+
						` LEFT JOIN projections.orgs AS o ON projections.project_grants3.granted_org_id = o.id`),
					[]string{
						"project_id",
						"grant_id",
						"creation_date",
						"change_date",
						"resource_owner",
						"state",
						"sequence",
						"name",
						"granted_org_id",
						"name",
						"granted_role_keys",
						"name",
						"count",
					},
=======
					regexp.QuoteMeta(projectGrantsQuery),
					projectGrantsCols,
>>>>>>> 5d17da54
					[][]driver.Value{
						{
							"project-id",
							"grant-id",
							testNow,
							testNow,
							"ro",
							domain.ProjectGrantStateActive,
							20211111,
							nil,
							"org-id",
							"org-name",
							database.StringArray{"role-key"},
							"ro-name",
						},
					},
				),
			},
			object: &ProjectGrants{
				SearchResponse: SearchResponse{
					Count: 1,
				},
				ProjectGrants: []*ProjectGrant{
					{
						ProjectID:         "project-id",
						CreationDate:      testNow,
						ChangeDate:        testNow,
						ResourceOwner:     "ro",
						Sequence:          20211111,
						GrantID:           "grant-id",
						State:             domain.ProjectGrantStateActive,
						ProjectName:       "",
						GrantedOrgID:      "org-id",
						OrgName:           "org-name",
						GrantedRoleKeys:   database.StringArray{"role-key"},
						ResourceOwnerName: "ro-name",
					},
				},
			},
		},
		{
			name:    "prepareProjectGrantsQuery no org",
			prepare: prepareProjectGrantsQuery,
			want: want{
				sqlExpectations: mockQueries(
<<<<<<< HEAD
					regexp.QuoteMeta(` SELECT projections.project_grants3.project_id,`+
						` projections.project_grants3.grant_id,`+
						` projections.project_grants3.creation_date,`+
						` projections.project_grants3.change_date,`+
						` projections.project_grants3.resource_owner,`+
						` projections.project_grants3.state,`+
						` projections.project_grants3.sequence,`+
						` projections.projects3.name,`+
						` projections.project_grants3.granted_org_id,`+
						` o.name,`+
						` projections.project_grants3.granted_role_keys,`+
						` r.name,`+
						` COUNT(*) OVER () `+
						` FROM projections.project_grants3 `+
						` LEFT JOIN projections.projects3 ON projections.project_grants3.project_id = projections.projects3.id `+
						` LEFT JOIN projections.orgs AS r ON projections.project_grants3.resource_owner = r.id`+
						` LEFT JOIN projections.orgs AS o ON projections.project_grants3.granted_org_id = o.id`),
					[]string{
						"project_id",
						"grant_id",
						"creation_date",
						"change_date",
						"resource_owner",
						"state",
						"sequence",
						"name",
						"granted_org_id",
						"name",
						"granted_role_keys",
						"name",
						"count",
					},
=======
					regexp.QuoteMeta(projectGrantsQuery),
					projectGrantsCols,
>>>>>>> 5d17da54
					[][]driver.Value{
						{
							"project-id",
							"grant-id",
							testNow,
							testNow,
							"ro",
							domain.ProjectGrantStateActive,
							20211111,
							"project-name",
							"org-id",
							nil,
							database.StringArray{"role-key"},
							"ro-name",
						},
					},
				),
			},
			object: &ProjectGrants{
				SearchResponse: SearchResponse{
					Count: 1,
				},
				ProjectGrants: []*ProjectGrant{
					{
						ProjectID:         "project-id",
						CreationDate:      testNow,
						ChangeDate:        testNow,
						ResourceOwner:     "ro",
						Sequence:          20211111,
						GrantID:           "grant-id",
						State:             domain.ProjectGrantStateActive,
						ProjectName:       "project-name",
						GrantedOrgID:      "org-id",
						OrgName:           "",
						GrantedRoleKeys:   database.StringArray{"role-key"},
						ResourceOwnerName: "ro-name",
					},
				},
			},
		},
		{
			name:    "prepareProjectGrantsQuery no resource owner",
			prepare: prepareProjectGrantsQuery,
			want: want{
				sqlExpectations: mockQueries(
<<<<<<< HEAD
					regexp.QuoteMeta(` SELECT projections.project_grants3.project_id,`+
						` projections.project_grants3.grant_id,`+
						` projections.project_grants3.creation_date,`+
						` projections.project_grants3.change_date,`+
						` projections.project_grants3.resource_owner,`+
						` projections.project_grants3.state,`+
						` projections.project_grants3.sequence,`+
						` projections.projects3.name,`+
						` projections.project_grants3.granted_org_id,`+
						` o.name,`+
						` projections.project_grants3.granted_role_keys,`+
						` r.name,`+
						` COUNT(*) OVER () `+
						` FROM projections.project_grants3 `+
						` LEFT JOIN projections.projects3 ON projections.project_grants3.project_id = projections.projects3.id `+
						` LEFT JOIN projections.orgs AS r ON projections.project_grants3.resource_owner = r.id`+
						` LEFT JOIN projections.orgs AS o ON projections.project_grants3.granted_org_id = o.id`),
					[]string{
						"project_id",
						"grant_id",
						"creation_date",
						"change_date",
						"resource_owner",
						"state",
						"sequence",
						"name",
						"granted_org_id",
						"name",
						"granted_role_keys",
						"name",
						"count",
					},
=======
					regexp.QuoteMeta(projectGrantsQuery),
					projectGrantsCols,
>>>>>>> 5d17da54
					[][]driver.Value{
						{
							"project-id",
							"grant-id",
							testNow,
							testNow,
							"ro",
							domain.ProjectGrantStateActive,
							20211111,
							"project-name",
							"org-id",
							"org-name",
							database.StringArray{"role-key"},
							nil,
						},
					},
				),
			},
			object: &ProjectGrants{
				SearchResponse: SearchResponse{
					Count: 1,
				},
				ProjectGrants: []*ProjectGrant{
					{
						ProjectID:         "project-id",
						CreationDate:      testNow,
						ChangeDate:        testNow,
						ResourceOwner:     "ro",
						Sequence:          20211111,
						GrantID:           "grant-id",
						State:             domain.ProjectGrantStateActive,
						ProjectName:       "project-name",
						GrantedOrgID:      "org-id",
						OrgName:           "org-name",
						GrantedRoleKeys:   database.StringArray{"role-key"},
						ResourceOwnerName: "",
					},
				},
			},
		},
		{
			name:    "prepareProjectGrantsQuery multiple result",
			prepare: prepareProjectGrantsQuery,
			want: want{
				sqlExpectations: mockQueries(
<<<<<<< HEAD
					regexp.QuoteMeta(` SELECT projections.project_grants3.project_id,`+
						` projections.project_grants3.grant_id,`+
						` projections.project_grants3.creation_date,`+
						` projections.project_grants3.change_date,`+
						` projections.project_grants3.resource_owner,`+
						` projections.project_grants3.state,`+
						` projections.project_grants3.sequence,`+
						` projections.projects3.name,`+
						` projections.project_grants3.granted_org_id,`+
						` o.name,`+
						` projections.project_grants3.granted_role_keys,`+
						` r.name,`+
						` COUNT(*) OVER () `+
						` FROM projections.project_grants3 `+
						` LEFT JOIN projections.projects3 ON projections.project_grants3.project_id = projections.projects3.id `+
						` LEFT JOIN projections.orgs AS r ON projections.project_grants3.resource_owner = r.id`+
						` LEFT JOIN projections.orgs AS o ON projections.project_grants3.granted_org_id = o.id`),
					[]string{
						"project_id",
						"grant_id",
						"creation_date",
						"change_date",
						"resource_owner",
						"state",
						"sequence",
						"name",
						"granted_org_id",
						"name",
						"granted_role_keys",
						"name",
						"count",
					},
=======
					regexp.QuoteMeta(projectGrantsQuery),
					projectGrantsCols,
>>>>>>> 5d17da54
					[][]driver.Value{
						{
							"project-id",
							"grant-id-1",
							testNow,
							testNow,
							"ro",
							domain.ProjectGrantStateActive,
							20211111,
							"project-name",
							"org-id",
							"org-name",
							database.StringArray{"role-key"},
							"ro-name",
						},
						{
							"project-id",
							"grant-id-2",
							testNow,
							testNow,
							"ro",
							domain.ProjectGrantStateActive,
							20211111,
							"project-name",
							"org-id",
							"org-name",
							database.StringArray{"role-key"},
							"ro-name",
						},
					},
				),
			},
			object: &ProjectGrants{
				SearchResponse: SearchResponse{
					Count: 2,
				},
				ProjectGrants: []*ProjectGrant{
					{
						ProjectID:         "project-id",
						CreationDate:      testNow,
						ChangeDate:        testNow,
						ResourceOwner:     "ro",
						Sequence:          20211111,
						GrantID:           "grant-id-1",
						State:             domain.ProjectGrantStateActive,
						ProjectName:       "project-name",
						GrantedOrgID:      "org-id",
						OrgName:           "org-name",
						GrantedRoleKeys:   database.StringArray{"role-key"},
						ResourceOwnerName: "ro-name",
					},
					{
						ProjectID:         "project-id",
						CreationDate:      testNow,
						ChangeDate:        testNow,
						ResourceOwner:     "ro",
						Sequence:          20211111,
						GrantID:           "grant-id-2",
						State:             domain.ProjectGrantStateActive,
						ProjectName:       "project-name",
						GrantedOrgID:      "org-id",
						OrgName:           "org-name",
						GrantedRoleKeys:   database.StringArray{"role-key"},
						ResourceOwnerName: "ro-name",
					},
				},
			},
		},
		{
			name:    "prepareProjectGrantsQuery sql err",
			prepare: prepareProjectGrantsQuery,
			want: want{
				sqlExpectations: mockQueryErr(
<<<<<<< HEAD
					regexp.QuoteMeta(` SELECT projections.project_grants3.project_id,`+
						` projections.project_grants3.grant_id,`+
						` projections.project_grants3.creation_date,`+
						` projections.project_grants3.change_date,`+
						` projections.project_grants3.resource_owner,`+
						` projections.project_grants3.state,`+
						` projections.project_grants3.sequence,`+
						` projections.projects3.name,`+
						` projections.project_grants3.granted_org_id,`+
						` o.name,`+
						` projections.project_grants3.granted_role_keys,`+
						` r.name,`+
						` COUNT(*) OVER () `+
						` FROM projections.project_grants3 `+
						` LEFT JOIN projections.projects3 ON projections.project_grants3.project_id = projections.projects3.id `+
						` LEFT JOIN projections.orgs AS r ON projections.project_grants3.resource_owner = r.id`+
						` LEFT JOIN projections.orgs AS o ON projections.project_grants3.granted_org_id = o.id`),
=======
					regexp.QuoteMeta(projectGrantsQuery),
>>>>>>> 5d17da54
					sql.ErrConnDone,
				),
				err: func(err error) (error, bool) {
					if !errors.Is(err, sql.ErrConnDone) {
						return fmt.Errorf("err should be sql.ErrConnDone got: %w", err), false
					}
					return nil, true
				},
			},
			object: nil,
		},
		{
			name:    "prepareProjectGrantQuery no result",
			prepare: prepareProjectGrantQuery,
			want: want{
				sqlExpectations: mockQueries(
<<<<<<< HEAD
					regexp.QuoteMeta(` SELECT projections.project_grants3.project_id,`+
						` projections.project_grants3.grant_id,`+
						` projections.project_grants3.creation_date,`+
						` projections.project_grants3.change_date,`+
						` projections.project_grants3.resource_owner,`+
						` projections.project_grants3.state,`+
						` projections.project_grants3.sequence,`+
						` projections.projects3.name,`+
						` projections.project_grants3.granted_org_id,`+
						` o.name,`+
						` projections.project_grants3.granted_role_keys,`+
						` r.name`+
						` FROM projections.project_grants3 `+
						` LEFT JOIN projections.projects3 ON projections.project_grants3.project_id = projections.projects3.id `+
						` LEFT JOIN projections.orgs AS r ON projections.project_grants3.resource_owner = r.id`+
						` LEFT JOIN projections.orgs AS o ON projections.project_grants3.granted_org_id = o.id`),
=======
					regexp.QuoteMeta(projectGrantQuery),
>>>>>>> 5d17da54
					nil,
					nil,
				),
				err: func(err error) (error, bool) {
					if !errs.IsNotFound(err) {
						return fmt.Errorf("err should be zitadel.NotFoundError got: %w", err), false
					}
					return nil, true
				},
			},
			object: (*ProjectGrant)(nil),
		},
		{
			name:    "prepareProjectGrantQuery found",
			prepare: prepareProjectGrantQuery,
			want: want{
				sqlExpectations: mockQuery(
<<<<<<< HEAD
					regexp.QuoteMeta(` SELECT projections.project_grants3.project_id,`+
						` projections.project_grants3.grant_id,`+
						` projections.project_grants3.creation_date,`+
						` projections.project_grants3.change_date,`+
						` projections.project_grants3.resource_owner,`+
						` projections.project_grants3.state,`+
						` projections.project_grants3.sequence,`+
						` projections.projects3.name,`+
						` projections.project_grants3.granted_org_id,`+
						` o.name,`+
						` projections.project_grants3.granted_role_keys,`+
						` r.name`+
						` FROM projections.project_grants3 `+
						` LEFT JOIN projections.projects3 ON projections.project_grants3.project_id = projections.projects3.id `+
						` LEFT JOIN projections.orgs AS r ON projections.project_grants3.resource_owner = r.id`+
						` LEFT JOIN projections.orgs AS o ON projections.project_grants3.granted_org_id = o.id`),
					[]string{
						"project_id",
						"grant_id",
						"creation_date",
						"change_date",
						"resource_owner",
						"state",
						"sequence",
						"name",
						"granted_org_id",
						"name",
						"granted_role_keys",
						"name",
					},
=======
					regexp.QuoteMeta(projectGrantQuery),
					projectGrantCols,
>>>>>>> 5d17da54
					[]driver.Value{
						"project-id",
						"grant-id",
						testNow,
						testNow,
						"ro",
						domain.ProjectGrantStateActive,
						20211111,
						"project-name",
						"org-id",
						"org-name",
						database.StringArray{"role-key"},
						"ro-name",
					},
				),
			},
			object: &ProjectGrant{
				ProjectID:         "project-id",
				CreationDate:      testNow,
				ChangeDate:        testNow,
				ResourceOwner:     "ro",
				Sequence:          20211111,
				GrantID:           "grant-id",
				State:             domain.ProjectGrantStateActive,
				ProjectName:       "project-name",
				GrantedOrgID:      "org-id",
				OrgName:           "org-name",
				GrantedRoleKeys:   database.StringArray{"role-key"},
				ResourceOwnerName: "ro-name",
			},
		},
		{
			name:    "prepareProjectGrantQuery no org",
			prepare: prepareProjectGrantQuery,
			want: want{
				sqlExpectations: mockQuery(
<<<<<<< HEAD
					regexp.QuoteMeta(` SELECT projections.project_grants3.project_id,`+
						` projections.project_grants3.grant_id,`+
						` projections.project_grants3.creation_date,`+
						` projections.project_grants3.change_date,`+
						` projections.project_grants3.resource_owner,`+
						` projections.project_grants3.state,`+
						` projections.project_grants3.sequence,`+
						` projections.projects3.name,`+
						` projections.project_grants3.granted_org_id,`+
						` o.name,`+
						` projections.project_grants3.granted_role_keys,`+
						` r.name`+
						` FROM projections.project_grants3 `+
						` LEFT JOIN projections.projects3 ON projections.project_grants3.project_id = projections.projects3.id `+
						` LEFT JOIN projections.orgs AS r ON projections.project_grants3.resource_owner = r.id`+
						` LEFT JOIN projections.orgs AS o ON projections.project_grants3.granted_org_id = o.id`),
					[]string{
						"project_id",
						"grant_id",
						"creation_date",
						"change_date",
						"resource_owner",
						"state",
						"sequence",
						"name",
						"granted_org_id",
						"name",
						"granted_role_keys",
						"name",
					},
=======
					regexp.QuoteMeta(projectGrantQuery),
					projectGrantCols,
>>>>>>> 5d17da54
					[]driver.Value{
						"project-id",
						"grant-id",
						testNow,
						testNow,
						"ro",
						domain.ProjectGrantStateActive,
						20211111,
						"project-name",
						"org-id",
						nil,
						database.StringArray{"role-key"},
						"ro-name",
					},
				),
			},
			object: &ProjectGrant{
				ProjectID:         "project-id",
				CreationDate:      testNow,
				ChangeDate:        testNow,
				ResourceOwner:     "ro",
				Sequence:          20211111,
				GrantID:           "grant-id",
				State:             domain.ProjectGrantStateActive,
				ProjectName:       "project-name",
				GrantedOrgID:      "org-id",
				OrgName:           "",
				GrantedRoleKeys:   database.StringArray{"role-key"},
				ResourceOwnerName: "ro-name",
			},
		},
		{
			name:    "prepareProjectGrantQuery no resource owner",
			prepare: prepareProjectGrantQuery,
			want: want{
				sqlExpectations: mockQuery(
<<<<<<< HEAD
					regexp.QuoteMeta(` SELECT projections.project_grants3.project_id,`+
						` projections.project_grants3.grant_id,`+
						` projections.project_grants3.creation_date,`+
						` projections.project_grants3.change_date,`+
						` projections.project_grants3.resource_owner,`+
						` projections.project_grants3.state,`+
						` projections.project_grants3.sequence,`+
						` projections.projects3.name,`+
						` projections.project_grants3.granted_org_id,`+
						` o.name,`+
						` projections.project_grants3.granted_role_keys,`+
						` r.name`+
						` FROM projections.project_grants3 `+
						` LEFT JOIN projections.projects3 ON projections.project_grants3.project_id = projections.projects3.id `+
						` LEFT JOIN projections.orgs AS r ON projections.project_grants3.resource_owner = r.id`+
						` LEFT JOIN projections.orgs AS o ON projections.project_grants3.granted_org_id = o.id`),
					[]string{
						"project_id",
						"grant_id",
						"creation_date",
						"change_date",
						"resource_owner",
						"state",
						"sequence",
						"name",
						"granted_org_id",
						"name",
						"granted_role_keys",
						"name",
					},
=======
					regexp.QuoteMeta(projectGrantQuery),
					projectGrantCols,
>>>>>>> 5d17da54
					[]driver.Value{
						"project-id",
						"grant-id",
						testNow,
						testNow,
						"ro",
						domain.ProjectGrantStateActive,
						20211111,
						"project-name",
						"org-id",
						"org-name",
						database.StringArray{"role-key"},
						nil,
					},
				),
			},
			object: &ProjectGrant{
				ProjectID:         "project-id",
				CreationDate:      testNow,
				ChangeDate:        testNow,
				ResourceOwner:     "ro",
				Sequence:          20211111,
				GrantID:           "grant-id",
				State:             domain.ProjectGrantStateActive,
				ProjectName:       "project-name",
				GrantedOrgID:      "org-id",
				OrgName:           "org-name",
				GrantedRoleKeys:   database.StringArray{"role-key"},
				ResourceOwnerName: "",
			},
		},
		{
			name:    "prepareProjectGrantQuery no project",
			prepare: prepareProjectGrantQuery,
			want: want{
				sqlExpectations: mockQuery(
<<<<<<< HEAD
					regexp.QuoteMeta(` SELECT projections.project_grants3.project_id,`+
						` projections.project_grants3.grant_id,`+
						` projections.project_grants3.creation_date,`+
						` projections.project_grants3.change_date,`+
						` projections.project_grants3.resource_owner,`+
						` projections.project_grants3.state,`+
						` projections.project_grants3.sequence,`+
						` projections.projects3.name,`+
						` projections.project_grants3.granted_org_id,`+
						` o.name,`+
						` projections.project_grants3.granted_role_keys,`+
						` r.name`+
						` FROM projections.project_grants3 `+
						` LEFT JOIN projections.projects3 ON projections.project_grants3.project_id = projections.projects3.id `+
						` LEFT JOIN projections.orgs AS r ON projections.project_grants3.resource_owner = r.id`+
						` LEFT JOIN projections.orgs AS o ON projections.project_grants3.granted_org_id = o.id`),
					[]string{
						"project_id",
						"grant_id",
						"creation_date",
						"change_date",
						"resource_owner",
						"state",
						"sequence",
						"name",
						"granted_org_id",
						"name",
						"granted_role_keys",
						"name",
					},
=======
					regexp.QuoteMeta(projectGrantQuery),
					projectGrantCols,
>>>>>>> 5d17da54
					[]driver.Value{
						"project-id",
						"grant-id",
						testNow,
						testNow,
						"ro",
						domain.ProjectGrantStateActive,
						20211111,
						nil,
						"org-id",
						"org-name",
						database.StringArray{"role-key"},
						"ro-name",
					},
				),
			},
			object: &ProjectGrant{
				ProjectID:         "project-id",
				CreationDate:      testNow,
				ChangeDate:        testNow,
				ResourceOwner:     "ro",
				Sequence:          20211111,
				GrantID:           "grant-id",
				State:             domain.ProjectGrantStateActive,
				ProjectName:       "",
				GrantedOrgID:      "org-id",
				OrgName:           "org-name",
				GrantedRoleKeys:   database.StringArray{"role-key"},
				ResourceOwnerName: "ro-name",
			},
		},
		{
			name:    "prepareProjectGrantQuery sql err",
			prepare: prepareProjectGrantQuery,
			want: want{
				sqlExpectations: mockQueryErr(
<<<<<<< HEAD
					regexp.QuoteMeta(` SELECT projections.project_grants3.project_id,`+
						` projections.project_grants3.grant_id,`+
						` projections.project_grants3.creation_date,`+
						` projections.project_grants3.change_date,`+
						` projections.project_grants3.resource_owner,`+
						` projections.project_grants3.state,`+
						` projections.project_grants3.sequence,`+
						` projections.projects3.name,`+
						` projections.project_grants3.granted_org_id,`+
						` o.name,`+
						` projections.project_grants3.granted_role_keys,`+
						` r.name`+
						` FROM projections.project_grants3 `+
						` LEFT JOIN projections.projects3 ON projections.project_grants3.project_id = projections.projects3.id `+
						` LEFT JOIN projections.orgs AS r ON projections.project_grants3.resource_owner = r.id`+
						` LEFT JOIN projections.orgs AS o ON projections.project_grants3.granted_org_id = o.id`),
=======
					regexp.QuoteMeta(projectGrantQuery),
>>>>>>> 5d17da54
					sql.ErrConnDone,
				),
				err: func(err error) (error, bool) {
					if !errors.Is(err, sql.ErrConnDone) {
						return fmt.Errorf("err should be sql.ErrConnDone got: %w", err), false
					}
					return nil, true
				},
			},
			object: nil,
		},
	}
	for _, tt := range tests {
		t.Run(tt.name, func(t *testing.T) {
			assertPrepare(t, tt.prepare, tt.object, tt.want.sqlExpectations, tt.want.err)
		})
	}
}<|MERGE_RESOLUTION|>--- conflicted
+++ resolved
@@ -14,23 +14,23 @@
 )
 
 var (
-	projectGrantsQuery = `SELECT projections.project_grants2.project_id,` +
-		` projections.project_grants2.grant_id,` +
-		` projections.project_grants2.creation_date,` +
-		` projections.project_grants2.change_date,` +
-		` projections.project_grants2.resource_owner,` +
-		` projections.project_grants2.state,` +
-		` projections.project_grants2.sequence,` +
-		` projections.projects2.name,` +
-		` projections.project_grants2.granted_org_id,` +
+	projectGrantsQuery = `SELECT projections.project_grants3.project_id,` +
+		` projections.project_grants3.grant_id,` +
+		` projections.project_grants3.creation_date,` +
+		` projections.project_grants3.change_date,` +
+		` projections.project_grants3.resource_owner,` +
+		` projections.project_grants3.state,` +
+		` projections.project_grants3.sequence,` +
+		` projections.projects3.name,` +
+		` projections.project_grants3.granted_org_id,` +
 		` o.name,` +
-		` projections.project_grants2.granted_role_keys,` +
+		` projections.project_grants3.granted_role_keys,` +
 		` r.name,` +
 		` COUNT(*) OVER () ` +
-		` FROM projections.project_grants2 ` +
-		` LEFT JOIN projections.projects2 ON projections.project_grants2.project_id = projections.projects2.id AND projections.project_grants2.instance_id = projections.projects2.instance_id ` +
-		` LEFT JOIN projections.orgs AS r ON projections.project_grants2.resource_owner = r.id AND projections.project_grants2.instance_id = r.instance_id` +
-		` LEFT JOIN projections.orgs AS o ON projections.project_grants2.granted_org_id = o.id AND projections.project_grants2.instance_id = o.instance_id`
+		` FROM projections.project_grants3 ` +
+		` LEFT JOIN projections.projects3 ON projections.project_grants3.project_id = projections.projects3.id AND projections.project_grants3.instance_id = projections.projects3.instance_id ` +
+		` LEFT JOIN projections.orgs AS r ON projections.project_grants3.resource_owner = r.id AND projections.project_grants3.instance_id = r.instance_id` +
+		` LEFT JOIN projections.orgs AS o ON projections.project_grants3.granted_org_id = o.id AND projections.project_grants3.instance_id = o.instance_id`
 	projectGrantsCols = []string{
 		"project_id",
 		"grant_id",
@@ -46,22 +46,22 @@
 		"name",
 		"count",
 	}
-	projectGrantQuery = `SELECT projections.project_grants2.project_id,` +
-		` projections.project_grants2.grant_id,` +
-		` projections.project_grants2.creation_date,` +
-		` projections.project_grants2.change_date,` +
-		` projections.project_grants2.resource_owner,` +
-		` projections.project_grants2.state,` +
-		` projections.project_grants2.sequence,` +
-		` projections.projects2.name,` +
-		` projections.project_grants2.granted_org_id,` +
+	projectGrantQuery = `SELECT projections.project_grants3.project_id,` +
+		` projections.project_grants3.grant_id,` +
+		` projections.project_grants3.creation_date,` +
+		` projections.project_grants3.change_date,` +
+		` projections.project_grants3.resource_owner,` +
+		` projections.project_grants3.state,` +
+		` projections.project_grants3.sequence,` +
+		` projections.projects3.name,` +
+		` projections.project_grants3.granted_org_id,` +
 		` o.name,` +
-		` projections.project_grants2.granted_role_keys,` +
+		` projections.project_grants3.granted_role_keys,` +
 		` r.name` +
-		` FROM projections.project_grants2 ` +
-		` LEFT JOIN projections.projects2 ON projections.project_grants2.project_id = projections.projects2.id AND projections.project_grants2.instance_id = projections.projects2.instance_id ` +
-		` LEFT JOIN projections.orgs AS r ON projections.project_grants2.resource_owner = r.id AND projections.project_grants2.instance_id = r.instance_id` +
-		` LEFT JOIN projections.orgs AS o ON projections.project_grants2.granted_org_id = o.id AND projections.project_grants2.instance_id = o.instance_id`
+		` FROM projections.project_grants3 ` +
+		` LEFT JOIN projections.projects3 ON projections.project_grants3.project_id = projections.projects3.id AND projections.project_grants3.instance_id = projections.projects3.instance_id ` +
+		` LEFT JOIN projections.orgs AS r ON projections.project_grants3.resource_owner = r.id AND projections.project_grants3.instance_id = r.instance_id` +
+		` LEFT JOIN projections.orgs AS o ON projections.project_grants3.granted_org_id = o.id AND projections.project_grants3.instance_id = o.instance_id`
 	projectGrantCols = []string{
 		"project_id",
 		"grant_id",
@@ -94,27 +94,7 @@
 			prepare: prepareProjectGrantsQuery,
 			want: want{
 				sqlExpectations: mockQueries(
-<<<<<<< HEAD
-					regexp.QuoteMeta(` SELECT projections.project_grants3.project_id,`+
-						` projections.project_grants3.grant_id,`+
-						` projections.project_grants3.creation_date,`+
-						` projections.project_grants3.change_date,`+
-						` projections.project_grants3.resource_owner,`+
-						` projections.project_grants3.state,`+
-						` projections.project_grants3.sequence,`+
-						` projections.projects3.name,`+
-						` projections.project_grants3.granted_org_id,`+
-						` o.name,`+
-						` projections.project_grants3.granted_role_keys,`+
-						` r.name,`+
-						` COUNT(*) OVER () `+
-						` FROM projections.project_grants3 `+
-						` LEFT JOIN projections.projects3 ON projections.project_grants3.project_id = projections.projects3.id `+
-						` LEFT JOIN projections.orgs AS r ON projections.project_grants3.resource_owner = r.id`+
-						` LEFT JOIN projections.orgs AS o ON projections.project_grants3.granted_org_id = o.id`),
-=======
-					regexp.QuoteMeta(projectGrantsQuery),
->>>>>>> 5d17da54
+					regexp.QuoteMeta(projectGrantsQuery),
 					nil,
 					nil,
 				),
@@ -126,43 +106,8 @@
 			prepare: prepareProjectGrantsQuery,
 			want: want{
 				sqlExpectations: mockQueries(
-<<<<<<< HEAD
-					regexp.QuoteMeta(` SELECT projections.project_grants3.project_id,`+
-						` projections.project_grants3.grant_id,`+
-						` projections.project_grants3.creation_date,`+
-						` projections.project_grants3.change_date,`+
-						` projections.project_grants3.resource_owner,`+
-						` projections.project_grants3.state,`+
-						` projections.project_grants3.sequence,`+
-						` projections.projects3.name,`+
-						` projections.project_grants3.granted_org_id,`+
-						` o.name,`+
-						` projections.project_grants3.granted_role_keys,`+
-						` r.name,`+
-						` COUNT(*) OVER ()`+
-						` FROM projections.project_grants3`+
-						` LEFT JOIN projections.projects3 ON projections.project_grants3.project_id = projections.projects3.id`+
-						` LEFT JOIN projections.orgs AS r ON projections.project_grants3.resource_owner = r.id`+
-						` LEFT JOIN projections.orgs AS o ON projections.project_grants3.granted_org_id = o.id`),
-					[]string{
-						"project_id",
-						"grant_id",
-						"creation_date",
-						"change_date",
-						"resource_owner",
-						"state",
-						"sequence",
-						"name",
-						"granted_org_id",
-						"name",
-						"granted_role_keys",
-						"name",
-						"count",
-					},
-=======
 					regexp.QuoteMeta(projectGrantsQuery),
 					projectGrantsCols,
->>>>>>> 5d17da54
 					[][]driver.Value{
 						{
 							"project-id",
@@ -208,43 +153,8 @@
 			prepare: prepareProjectGrantsQuery,
 			want: want{
 				sqlExpectations: mockQueries(
-<<<<<<< HEAD
-					regexp.QuoteMeta(` SELECT projections.project_grants3.project_id,`+
-						` projections.project_grants3.grant_id,`+
-						` projections.project_grants3.creation_date,`+
-						` projections.project_grants3.change_date,`+
-						` projections.project_grants3.resource_owner,`+
-						` projections.project_grants3.state,`+
-						` projections.project_grants3.sequence,`+
-						` projections.projects3.name,`+
-						` projections.project_grants3.granted_org_id,`+
-						` o.name,`+
-						` projections.project_grants3.granted_role_keys,`+
-						` r.name,`+
-						` COUNT(*) OVER () `+
-						` FROM projections.project_grants3 `+
-						` LEFT JOIN projections.projects3 ON projections.project_grants3.project_id = projections.projects3.id `+
-						` LEFT JOIN projections.orgs AS r ON projections.project_grants3.resource_owner = r.id`+
-						` LEFT JOIN projections.orgs AS o ON projections.project_grants3.granted_org_id = o.id`),
-					[]string{
-						"project_id",
-						"grant_id",
-						"creation_date",
-						"change_date",
-						"resource_owner",
-						"state",
-						"sequence",
-						"name",
-						"granted_org_id",
-						"name",
-						"granted_role_keys",
-						"name",
-						"count",
-					},
-=======
 					regexp.QuoteMeta(projectGrantsQuery),
 					projectGrantsCols,
->>>>>>> 5d17da54
 					[][]driver.Value{
 						{
 							"project-id",
@@ -290,43 +200,8 @@
 			prepare: prepareProjectGrantsQuery,
 			want: want{
 				sqlExpectations: mockQueries(
-<<<<<<< HEAD
-					regexp.QuoteMeta(` SELECT projections.project_grants3.project_id,`+
-						` projections.project_grants3.grant_id,`+
-						` projections.project_grants3.creation_date,`+
-						` projections.project_grants3.change_date,`+
-						` projections.project_grants3.resource_owner,`+
-						` projections.project_grants3.state,`+
-						` projections.project_grants3.sequence,`+
-						` projections.projects3.name,`+
-						` projections.project_grants3.granted_org_id,`+
-						` o.name,`+
-						` projections.project_grants3.granted_role_keys,`+
-						` r.name,`+
-						` COUNT(*) OVER () `+
-						` FROM projections.project_grants3 `+
-						` LEFT JOIN projections.projects3 ON projections.project_grants3.project_id = projections.projects3.id `+
-						` LEFT JOIN projections.orgs AS r ON projections.project_grants3.resource_owner = r.id`+
-						` LEFT JOIN projections.orgs AS o ON projections.project_grants3.granted_org_id = o.id`),
-					[]string{
-						"project_id",
-						"grant_id",
-						"creation_date",
-						"change_date",
-						"resource_owner",
-						"state",
-						"sequence",
-						"name",
-						"granted_org_id",
-						"name",
-						"granted_role_keys",
-						"name",
-						"count",
-					},
-=======
 					regexp.QuoteMeta(projectGrantsQuery),
 					projectGrantsCols,
->>>>>>> 5d17da54
 					[][]driver.Value{
 						{
 							"project-id",
@@ -372,43 +247,8 @@
 			prepare: prepareProjectGrantsQuery,
 			want: want{
 				sqlExpectations: mockQueries(
-<<<<<<< HEAD
-					regexp.QuoteMeta(` SELECT projections.project_grants3.project_id,`+
-						` projections.project_grants3.grant_id,`+
-						` projections.project_grants3.creation_date,`+
-						` projections.project_grants3.change_date,`+
-						` projections.project_grants3.resource_owner,`+
-						` projections.project_grants3.state,`+
-						` projections.project_grants3.sequence,`+
-						` projections.projects3.name,`+
-						` projections.project_grants3.granted_org_id,`+
-						` o.name,`+
-						` projections.project_grants3.granted_role_keys,`+
-						` r.name,`+
-						` COUNT(*) OVER () `+
-						` FROM projections.project_grants3 `+
-						` LEFT JOIN projections.projects3 ON projections.project_grants3.project_id = projections.projects3.id `+
-						` LEFT JOIN projections.orgs AS r ON projections.project_grants3.resource_owner = r.id`+
-						` LEFT JOIN projections.orgs AS o ON projections.project_grants3.granted_org_id = o.id`),
-					[]string{
-						"project_id",
-						"grant_id",
-						"creation_date",
-						"change_date",
-						"resource_owner",
-						"state",
-						"sequence",
-						"name",
-						"granted_org_id",
-						"name",
-						"granted_role_keys",
-						"name",
-						"count",
-					},
-=======
 					regexp.QuoteMeta(projectGrantsQuery),
 					projectGrantsCols,
->>>>>>> 5d17da54
 					[][]driver.Value{
 						{
 							"project-id",
@@ -454,43 +294,8 @@
 			prepare: prepareProjectGrantsQuery,
 			want: want{
 				sqlExpectations: mockQueries(
-<<<<<<< HEAD
-					regexp.QuoteMeta(` SELECT projections.project_grants3.project_id,`+
-						` projections.project_grants3.grant_id,`+
-						` projections.project_grants3.creation_date,`+
-						` projections.project_grants3.change_date,`+
-						` projections.project_grants3.resource_owner,`+
-						` projections.project_grants3.state,`+
-						` projections.project_grants3.sequence,`+
-						` projections.projects3.name,`+
-						` projections.project_grants3.granted_org_id,`+
-						` o.name,`+
-						` projections.project_grants3.granted_role_keys,`+
-						` r.name,`+
-						` COUNT(*) OVER () `+
-						` FROM projections.project_grants3 `+
-						` LEFT JOIN projections.projects3 ON projections.project_grants3.project_id = projections.projects3.id `+
-						` LEFT JOIN projections.orgs AS r ON projections.project_grants3.resource_owner = r.id`+
-						` LEFT JOIN projections.orgs AS o ON projections.project_grants3.granted_org_id = o.id`),
-					[]string{
-						"project_id",
-						"grant_id",
-						"creation_date",
-						"change_date",
-						"resource_owner",
-						"state",
-						"sequence",
-						"name",
-						"granted_org_id",
-						"name",
-						"granted_role_keys",
-						"name",
-						"count",
-					},
-=======
 					regexp.QuoteMeta(projectGrantsQuery),
 					projectGrantsCols,
->>>>>>> 5d17da54
 					[][]driver.Value{
 						{
 							"project-id",
@@ -564,27 +369,7 @@
 			prepare: prepareProjectGrantsQuery,
 			want: want{
 				sqlExpectations: mockQueryErr(
-<<<<<<< HEAD
-					regexp.QuoteMeta(` SELECT projections.project_grants3.project_id,`+
-						` projections.project_grants3.grant_id,`+
-						` projections.project_grants3.creation_date,`+
-						` projections.project_grants3.change_date,`+
-						` projections.project_grants3.resource_owner,`+
-						` projections.project_grants3.state,`+
-						` projections.project_grants3.sequence,`+
-						` projections.projects3.name,`+
-						` projections.project_grants3.granted_org_id,`+
-						` o.name,`+
-						` projections.project_grants3.granted_role_keys,`+
-						` r.name,`+
-						` COUNT(*) OVER () `+
-						` FROM projections.project_grants3 `+
-						` LEFT JOIN projections.projects3 ON projections.project_grants3.project_id = projections.projects3.id `+
-						` LEFT JOIN projections.orgs AS r ON projections.project_grants3.resource_owner = r.id`+
-						` LEFT JOIN projections.orgs AS o ON projections.project_grants3.granted_org_id = o.id`),
-=======
-					regexp.QuoteMeta(projectGrantsQuery),
->>>>>>> 5d17da54
+					regexp.QuoteMeta(projectGrantsQuery),
 					sql.ErrConnDone,
 				),
 				err: func(err error) (error, bool) {
@@ -601,26 +386,7 @@
 			prepare: prepareProjectGrantQuery,
 			want: want{
 				sqlExpectations: mockQueries(
-<<<<<<< HEAD
-					regexp.QuoteMeta(` SELECT projections.project_grants3.project_id,`+
-						` projections.project_grants3.grant_id,`+
-						` projections.project_grants3.creation_date,`+
-						` projections.project_grants3.change_date,`+
-						` projections.project_grants3.resource_owner,`+
-						` projections.project_grants3.state,`+
-						` projections.project_grants3.sequence,`+
-						` projections.projects3.name,`+
-						` projections.project_grants3.granted_org_id,`+
-						` o.name,`+
-						` projections.project_grants3.granted_role_keys,`+
-						` r.name`+
-						` FROM projections.project_grants3 `+
-						` LEFT JOIN projections.projects3 ON projections.project_grants3.project_id = projections.projects3.id `+
-						` LEFT JOIN projections.orgs AS r ON projections.project_grants3.resource_owner = r.id`+
-						` LEFT JOIN projections.orgs AS o ON projections.project_grants3.granted_org_id = o.id`),
-=======
 					regexp.QuoteMeta(projectGrantQuery),
->>>>>>> 5d17da54
 					nil,
 					nil,
 				),
@@ -638,41 +404,8 @@
 			prepare: prepareProjectGrantQuery,
 			want: want{
 				sqlExpectations: mockQuery(
-<<<<<<< HEAD
-					regexp.QuoteMeta(` SELECT projections.project_grants3.project_id,`+
-						` projections.project_grants3.grant_id,`+
-						` projections.project_grants3.creation_date,`+
-						` projections.project_grants3.change_date,`+
-						` projections.project_grants3.resource_owner,`+
-						` projections.project_grants3.state,`+
-						` projections.project_grants3.sequence,`+
-						` projections.projects3.name,`+
-						` projections.project_grants3.granted_org_id,`+
-						` o.name,`+
-						` projections.project_grants3.granted_role_keys,`+
-						` r.name`+
-						` FROM projections.project_grants3 `+
-						` LEFT JOIN projections.projects3 ON projections.project_grants3.project_id = projections.projects3.id `+
-						` LEFT JOIN projections.orgs AS r ON projections.project_grants3.resource_owner = r.id`+
-						` LEFT JOIN projections.orgs AS o ON projections.project_grants3.granted_org_id = o.id`),
-					[]string{
-						"project_id",
-						"grant_id",
-						"creation_date",
-						"change_date",
-						"resource_owner",
-						"state",
-						"sequence",
-						"name",
-						"granted_org_id",
-						"name",
-						"granted_role_keys",
-						"name",
-					},
-=======
 					regexp.QuoteMeta(projectGrantQuery),
 					projectGrantCols,
->>>>>>> 5d17da54
 					[]driver.Value{
 						"project-id",
 						"grant-id",
@@ -709,41 +442,8 @@
 			prepare: prepareProjectGrantQuery,
 			want: want{
 				sqlExpectations: mockQuery(
-<<<<<<< HEAD
-					regexp.QuoteMeta(` SELECT projections.project_grants3.project_id,`+
-						` projections.project_grants3.grant_id,`+
-						` projections.project_grants3.creation_date,`+
-						` projections.project_grants3.change_date,`+
-						` projections.project_grants3.resource_owner,`+
-						` projections.project_grants3.state,`+
-						` projections.project_grants3.sequence,`+
-						` projections.projects3.name,`+
-						` projections.project_grants3.granted_org_id,`+
-						` o.name,`+
-						` projections.project_grants3.granted_role_keys,`+
-						` r.name`+
-						` FROM projections.project_grants3 `+
-						` LEFT JOIN projections.projects3 ON projections.project_grants3.project_id = projections.projects3.id `+
-						` LEFT JOIN projections.orgs AS r ON projections.project_grants3.resource_owner = r.id`+
-						` LEFT JOIN projections.orgs AS o ON projections.project_grants3.granted_org_id = o.id`),
-					[]string{
-						"project_id",
-						"grant_id",
-						"creation_date",
-						"change_date",
-						"resource_owner",
-						"state",
-						"sequence",
-						"name",
-						"granted_org_id",
-						"name",
-						"granted_role_keys",
-						"name",
-					},
-=======
 					regexp.QuoteMeta(projectGrantQuery),
 					projectGrantCols,
->>>>>>> 5d17da54
 					[]driver.Value{
 						"project-id",
 						"grant-id",
@@ -780,41 +480,8 @@
 			prepare: prepareProjectGrantQuery,
 			want: want{
 				sqlExpectations: mockQuery(
-<<<<<<< HEAD
-					regexp.QuoteMeta(` SELECT projections.project_grants3.project_id,`+
-						` projections.project_grants3.grant_id,`+
-						` projections.project_grants3.creation_date,`+
-						` projections.project_grants3.change_date,`+
-						` projections.project_grants3.resource_owner,`+
-						` projections.project_grants3.state,`+
-						` projections.project_grants3.sequence,`+
-						` projections.projects3.name,`+
-						` projections.project_grants3.granted_org_id,`+
-						` o.name,`+
-						` projections.project_grants3.granted_role_keys,`+
-						` r.name`+
-						` FROM projections.project_grants3 `+
-						` LEFT JOIN projections.projects3 ON projections.project_grants3.project_id = projections.projects3.id `+
-						` LEFT JOIN projections.orgs AS r ON projections.project_grants3.resource_owner = r.id`+
-						` LEFT JOIN projections.orgs AS o ON projections.project_grants3.granted_org_id = o.id`),
-					[]string{
-						"project_id",
-						"grant_id",
-						"creation_date",
-						"change_date",
-						"resource_owner",
-						"state",
-						"sequence",
-						"name",
-						"granted_org_id",
-						"name",
-						"granted_role_keys",
-						"name",
-					},
-=======
 					regexp.QuoteMeta(projectGrantQuery),
 					projectGrantCols,
->>>>>>> 5d17da54
 					[]driver.Value{
 						"project-id",
 						"grant-id",
@@ -851,41 +518,8 @@
 			prepare: prepareProjectGrantQuery,
 			want: want{
 				sqlExpectations: mockQuery(
-<<<<<<< HEAD
-					regexp.QuoteMeta(` SELECT projections.project_grants3.project_id,`+
-						` projections.project_grants3.grant_id,`+
-						` projections.project_grants3.creation_date,`+
-						` projections.project_grants3.change_date,`+
-						` projections.project_grants3.resource_owner,`+
-						` projections.project_grants3.state,`+
-						` projections.project_grants3.sequence,`+
-						` projections.projects3.name,`+
-						` projections.project_grants3.granted_org_id,`+
-						` o.name,`+
-						` projections.project_grants3.granted_role_keys,`+
-						` r.name`+
-						` FROM projections.project_grants3 `+
-						` LEFT JOIN projections.projects3 ON projections.project_grants3.project_id = projections.projects3.id `+
-						` LEFT JOIN projections.orgs AS r ON projections.project_grants3.resource_owner = r.id`+
-						` LEFT JOIN projections.orgs AS o ON projections.project_grants3.granted_org_id = o.id`),
-					[]string{
-						"project_id",
-						"grant_id",
-						"creation_date",
-						"change_date",
-						"resource_owner",
-						"state",
-						"sequence",
-						"name",
-						"granted_org_id",
-						"name",
-						"granted_role_keys",
-						"name",
-					},
-=======
 					regexp.QuoteMeta(projectGrantQuery),
 					projectGrantCols,
->>>>>>> 5d17da54
 					[]driver.Value{
 						"project-id",
 						"grant-id",
@@ -922,26 +556,7 @@
 			prepare: prepareProjectGrantQuery,
 			want: want{
 				sqlExpectations: mockQueryErr(
-<<<<<<< HEAD
-					regexp.QuoteMeta(` SELECT projections.project_grants3.project_id,`+
-						` projections.project_grants3.grant_id,`+
-						` projections.project_grants3.creation_date,`+
-						` projections.project_grants3.change_date,`+
-						` projections.project_grants3.resource_owner,`+
-						` projections.project_grants3.state,`+
-						` projections.project_grants3.sequence,`+
-						` projections.projects3.name,`+
-						` projections.project_grants3.granted_org_id,`+
-						` o.name,`+
-						` projections.project_grants3.granted_role_keys,`+
-						` r.name`+
-						` FROM projections.project_grants3 `+
-						` LEFT JOIN projections.projects3 ON projections.project_grants3.project_id = projections.projects3.id `+
-						` LEFT JOIN projections.orgs AS r ON projections.project_grants3.resource_owner = r.id`+
-						` LEFT JOIN projections.orgs AS o ON projections.project_grants3.granted_org_id = o.id`),
-=======
 					regexp.QuoteMeta(projectGrantQuery),
->>>>>>> 5d17da54
 					sql.ErrConnDone,
 				),
 				err: func(err error) (error, bool) {
