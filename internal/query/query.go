--- conflicted
+++ resolved
@@ -18,18 +18,9 @@
 )
 
 type Queries struct {
-<<<<<<< HEAD
-	iamID        string
-	eventstore   *eventstore.Eventstore
-	idGenerator  id.Generator
-	secretCrypto crypto.Crypto
-
-	client *sql.DB
-=======
 	iamID      string
 	eventstore *eventstore.Eventstore
 	client     *sql.DB
->>>>>>> 7b38158c
 }
 
 type Config struct {
@@ -43,16 +34,9 @@
 	}
 
 	repo = &Queries{
-<<<<<<< HEAD
-		iamID:       defaults.IamID,
-		eventstore:  es,
-		idGenerator: id.SonyFlakeGenerator,
-		client:      sqlClient,
-=======
 		iamID:      defaults.IamID,
 		eventstore: es,
 		client:     sqlClient,
->>>>>>> 7b38158c
 	}
 	iam_repo.RegisterEventMappers(repo.eventstore)
 	usr_repo.RegisterEventMappers(repo.eventstore)
@@ -65,14 +49,6 @@
 		return nil, err
 	}
 
-<<<<<<< HEAD
-	err = projection.Start(ctx, sqlClient, es, projections)
-	if err != nil {
-		return nil, err
-	}
-
-=======
->>>>>>> 7b38158c
 	return repo, nil
 }
 
