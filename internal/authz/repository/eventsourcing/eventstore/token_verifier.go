--- conflicted
+++ resolved
@@ -145,16 +145,16 @@
 			}
 			continue
 		}
-<<<<<<< HEAD
+		if requiredFeature == domain.FeatureLabelPolicy && !features.PasswordComplexityPolicy {
+			return MissingFeatureErr(requiredFeature)
+		}
 		if requiredFeature == domain.FeatureCustomText {
 			if !features.CustomText {
 				return MissingFeatureErr(requiredFeature)
 			}
 			continue
 		}
-=======
 		return MissingFeatureErr(requiredFeature)
->>>>>>> 73d37459
 	}
 	return nil
 }
