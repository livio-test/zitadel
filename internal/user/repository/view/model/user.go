package model

import (
	"database/sql/driver"
	"encoding/json"
	"time"

	"github.com/zitadel/logging"

	"github.com/zitadel/zitadel/internal/database"
	"github.com/zitadel/zitadel/internal/domain"
	caos_errs "github.com/zitadel/zitadel/internal/errors"
	"github.com/zitadel/zitadel/internal/eventstore"
	"github.com/zitadel/zitadel/internal/eventstore/v1/models"
	org_model "github.com/zitadel/zitadel/internal/org/model"
	"github.com/zitadel/zitadel/internal/repository/user"
	"github.com/zitadel/zitadel/internal/user/model"
	es_model "github.com/zitadel/zitadel/internal/user/repository/eventsourcing/model"
)

const (
	UserKeyUserID             = "id"
	UserKeyUserName           = "user_name"
	UserKeyFirstName          = "first_name"
	UserKeyLastName           = "last_name"
	UserKeyNickName           = "nick_name"
	UserKeyDisplayName        = "display_name"
	UserKeyEmail              = "email"
	UserKeyState              = "user_state"
	UserKeyResourceOwner      = "resource_owner"
	UserKeyLoginNames         = "login_names"
	UserKeyPreferredLoginName = "preferred_login_name"
	UserKeyType               = "user_type"
	UserKeyInstanceID         = "instance_id"
)

type userType string

const (
	userTypeHuman   = "human"
	userTypeMachine = "machine"
)

type UserView struct {
	ID                 string               `json:"-" gorm:"column:id;primary_key"`
	CreationDate       time.Time            `json:"-" gorm:"column:creation_date"`
	ChangeDate         time.Time            `json:"-" gorm:"column:change_date"`
	ResourceOwner      string               `json:"-" gorm:"column:resource_owner"`
	State              int32                `json:"-" gorm:"column:user_state"`
	LastLogin          time.Time            `json:"-" gorm:"column:last_login"`
	LoginNames         database.StringArray `json:"-" gorm:"column:login_names"`
	PreferredLoginName string               `json:"-" gorm:"column:preferred_login_name"`
	Sequence           uint64               `json:"-" gorm:"column:sequence"`
	Type               userType             `json:"-" gorm:"column:user_type"`
	UserName           string               `json:"userName" gorm:"column:user_name"`
	InstanceID         string               `json:"instanceID" gorm:"column:instance_id;primary_key"`
	*MachineView
	*HumanView
}

type UserState int32

const (
	UserStateUnspecified UserState = iota
	UserStateActive
	UserStateInactive
	UserStateDeleted
	UserStateLocked
	UserStateSuspend
	UserStateInitial
)

type HumanView struct {
	FirstName                string         `json:"firstName" gorm:"column:first_name"`
	LastName                 string         `json:"lastName" gorm:"column:last_name"`
	NickName                 string         `json:"nickName" gorm:"column:nick_name"`
	DisplayName              string         `json:"displayName" gorm:"column:display_name"`
	PreferredLanguage        string         `json:"preferredLanguage" gorm:"column:preferred_language"`
	Gender                   int32          `json:"gender" gorm:"column:gender"`
	AvatarKey                string         `json:"storeKey" gorm:"column:avatar_key"`
	Email                    string         `json:"email" gorm:"column:email"`
	IsEmailVerified          bool           `json:"-" gorm:"column:is_email_verified"`
	Phone                    string         `json:"phone" gorm:"column:phone"`
	IsPhoneVerified          bool           `json:"-" gorm:"column:is_phone_verified"`
	Country                  string         `json:"country" gorm:"column:country"`
	Locality                 string         `json:"locality" gorm:"column:locality"`
	PostalCode               string         `json:"postalCode" gorm:"column:postal_code"`
	Region                   string         `json:"region" gorm:"column:region"`
	StreetAddress            string         `json:"streetAddress" gorm:"column:street_address"`
	OTPState                 int32          `json:"-" gorm:"column:otp_state"`
	U2FTokens                WebAuthNTokens `json:"-" gorm:"column:u2f_tokens"`
	MFAMaxSetUp              int32          `json:"-" gorm:"column:mfa_max_set_up"`
	MFAInitSkipped           time.Time      `json:"-" gorm:"column:mfa_init_skipped"`
	InitRequired             bool           `json:"-" gorm:"column:init_required"`
	PasswordlessInitRequired bool           `json:"-" gorm:"column:passwordless_init_required"`
	PasswordInitRequired     bool           `json:"-" gorm:"column:password_init_required"`
	PasswordSet              bool           `json:"-" gorm:"column:password_set"`
	PasswordChangeRequired   bool           `json:"-" gorm:"column:password_change_required"`
	UsernameChangeRequired   bool           `json:"-" gorm:"column:username_change_required"`
	PasswordChanged          time.Time      `json:"-" gorm:"column:password_change"`
	PasswordlessTokens       WebAuthNTokens `json:"-" gorm:"column:passwordless_tokens"`
}

type WebAuthNTokens []*WebAuthNView

type WebAuthNView struct {
	ID    string `json:"webAuthNTokenId"`
	Name  string `json:"webAuthNTokenName,omitempty"`
	State int32  `json:"state,omitempty"`
}

func (t WebAuthNTokens) Value() (driver.Value, error) {
	if t == nil {
		return nil, nil
	}
	return json.Marshal(&t)
}

func (t *WebAuthNTokens) Scan(src interface{}) error {
	if b, ok := src.([]byte); ok {
		return json.Unmarshal(b, t)
	}
	if s, ok := src.(string); ok {
		return json.Unmarshal([]byte(s), t)
	}
	return nil
}

func (h *HumanView) IsZero() bool {
	return h == nil || h.FirstName == ""
}

type MachineView struct {
	Name        string `json:"name" gorm:"column:machine_name"`
	Description string `json:"description" gorm:"column:machine_description"`
}

func (m *MachineView) IsZero() bool {
	return m == nil || m.Name == ""
}

func UserToModel(user *UserView) *model.UserView {
	userView := &model.UserView{
		ID:                 user.ID,
		UserName:           user.UserName,
		ChangeDate:         user.ChangeDate,
		CreationDate:       user.CreationDate,
		ResourceOwner:      user.ResourceOwner,
		State:              model.UserState(user.State),
		LastLogin:          user.LastLogin,
		PreferredLoginName: user.PreferredLoginName,
		LoginNames:         user.LoginNames,
		Sequence:           user.Sequence,
	}
	if !user.HumanView.IsZero() {
		userView.HumanView = &model.HumanView{
			PasswordSet:              user.PasswordSet,
			PasswordInitRequired:     user.PasswordInitRequired,
			PasswordChangeRequired:   user.PasswordChangeRequired,
			PasswordChanged:          user.PasswordChanged,
			PasswordlessTokens:       WebauthnTokensToModel(user.PasswordlessTokens),
			U2FTokens:                WebauthnTokensToModel(user.U2FTokens),
			FirstName:                user.FirstName,
			LastName:                 user.LastName,
			NickName:                 user.NickName,
			DisplayName:              user.DisplayName,
			AvatarKey:                user.AvatarKey,
			PreferredLanguage:        user.PreferredLanguage,
			Gender:                   model.Gender(user.Gender),
			Email:                    user.Email,
			IsEmailVerified:          user.IsEmailVerified,
			Phone:                    user.Phone,
			IsPhoneVerified:          user.IsPhoneVerified,
			Country:                  user.Country,
			Locality:                 user.Locality,
			PostalCode:               user.PostalCode,
			Region:                   user.Region,
			StreetAddress:            user.StreetAddress,
			OTPState:                 model.MFAState(user.OTPState),
			MFAMaxSetUp:              domain.MFALevel(user.MFAMaxSetUp),
			MFAInitSkipped:           user.MFAInitSkipped,
			InitRequired:             user.InitRequired,
			PasswordlessInitRequired: user.PasswordlessInitRequired,
		}
	}

	if !user.MachineView.IsZero() {
		userView.MachineView = &model.MachineView{
			Description: user.MachineView.Description,
			Name:        user.MachineView.Name,
		}
	}
	return userView
}

func WebauthnTokensToModel(tokens []*WebAuthNView) []*model.WebAuthNView {
	if tokens == nil {
		return nil
	}
	result := make([]*model.WebAuthNView, len(tokens))
	for i, t := range tokens {
		result[i] = WebauthnTokenToModel(t)
	}
	return result
}

func WebauthnTokenToModel(token *WebAuthNView) *model.WebAuthNView {
	return &model.WebAuthNView{
		TokenID: token.ID,
		Name:    token.Name,
		State:   model.MFAState(token.State),
	}
}

func (u *UserView) GenerateLoginName(domain string, appendDomain bool) string {
	if !appendDomain {
		return u.UserName
	}
	return u.UserName + "@" + domain
}

func (u *UserView) SetLoginNames(userLoginMustBeDomain bool, domains []*org_model.OrgDomain) {
	u.LoginNames = make([]string, 0, len(domains))
	for _, d := range domains {
		if d.Verified {
			u.LoginNames = append(u.LoginNames, u.GenerateLoginName(d.Domain, true))
		}
	}
	if !userLoginMustBeDomain {
		u.LoginNames = append(u.LoginNames, u.GenerateLoginName(u.UserName, true))
	}
}

func (u *UserView) AppendEvent(event *models.Event) (err error) {
	u.ChangeDate = event.CreationDate
	u.Sequence = event.Sequence
	switch eventstore.EventType(event.Type) {
	case user.MachineAddedEventType:
		u.CreationDate = event.CreationDate
		u.setRootData(event)
		u.Type = userTypeMachine
		err = u.setData(event)
		if err != nil {
			return err
		}
	case user.UserV1AddedType,
		user.UserV1RegisteredType,
		user.HumanRegisteredType,
		user.HumanAddedType:
		u.CreationDate = event.CreationDate
		u.setRootData(event)
		u.Type = userTypeHuman
		err = u.setData(event)
		if err != nil {
			return err
		}
		err = u.setPasswordData(event)
	case user.UserRemovedType:
		u.State = int32(model.UserStateDeleted)
	case user.UserV1PasswordChangedType,
		user.HumanPasswordChangedType:
		err = u.setPasswordData(event)
	case user.HumanPasswordlessTokenAddedType:
		err = u.addPasswordlessToken(event)
	case user.HumanPasswordlessTokenVerifiedType:
		err = u.updatePasswordlessToken(event)
	case user.HumanPasswordlessTokenRemovedType:
		err = u.removePasswordlessToken(event)
	case user.UserV1ProfileChangedType,
		user.HumanProfileChangedType,
		user.UserV1AddressChangedType,
		user.HumanAddressChangedType,
		user.MachineChangedEventType:
		err = u.setData(event)
	case user.UserDomainClaimedType:
		if u.HumanView != nil {
			u.HumanView.UsernameChangeRequired = true
		}
		err = u.setData(event)
	case user.UserUserNameChangedType:
		if u.HumanView != nil {
			u.HumanView.UsernameChangeRequired = false
		}
		err = u.setData(event)
	case user.UserV1EmailChangedType,
		user.HumanEmailChangedType:
		u.IsEmailVerified = false
		err = u.setData(event)
	case user.UserV1EmailVerifiedType,
		user.HumanEmailVerifiedType:
		u.IsEmailVerified = true
	case user.UserV1PhoneChangedType,
		user.HumanPhoneChangedType:
		u.IsPhoneVerified = false
		err = u.setData(event)
	case user.UserV1PhoneVerifiedType,
		user.HumanPhoneVerifiedType:
		u.IsPhoneVerified = true
	case user.UserV1PhoneRemovedType,
		user.HumanPhoneRemovedType:
		u.Phone = ""
		u.IsPhoneVerified = false
	case user.UserDeactivatedType:
		u.State = int32(model.UserStateInactive)
	case user.UserReactivatedType,
		user.UserUnlockedType:
		u.State = int32(model.UserStateActive)
	case user.UserLockedType:
		u.State = int32(model.UserStateLocked)
	case user.UserV1MFAOTPAddedType,
		user.HumanMFAOTPAddedType:
<<<<<<< HEAD
		if u == nil {
			logging.WithFields("sequence", event.Sequence, "instance", event.InstanceID, "eventID", event.ID).Warn("u is nil")
		}
		if u.HumanView == nil {
			logging.WithFields("sequence", event.Sequence, "instance", event.InstanceID, "eventID", event.ID, "userId", u.ID).Warn("u.HumanView is nil")
=======
		if u.HumanView == nil {
			logging.WithFields("sequence", event.Sequence, "instance", event.InstanceID).Warn("event is ignored because human not exists")
			break
>>>>>>> 11736c18
		}
		u.OTPState = int32(model.MFAStateNotReady)
	case user.UserV1MFAOTPVerifiedType,
		user.HumanMFAOTPVerifiedType:
		if u.HumanView == nil {
			logging.WithFields("sequence", event.Sequence, "instance", event.InstanceID).Warn("event is ignored because human not exists")
			break
		}
		u.OTPState = int32(model.MFAStateReady)
		u.MFAInitSkipped = time.Time{}
	case user.UserV1MFAOTPRemovedType,
		user.HumanMFAOTPRemovedType:
		u.OTPState = int32(model.MFAStateUnspecified)
	case user.HumanU2FTokenAddedType:
		err = u.addU2FToken(event)
	case user.HumanU2FTokenVerifiedType:
		err = u.updateU2FToken(event)
		if err != nil {
			return err
		}
		u.MFAInitSkipped = time.Time{}
	case user.HumanU2FTokenRemovedType:
		err = u.removeU2FToken(event)
	case user.UserV1MFAInitSkippedType,
		user.HumanMFAInitSkippedType:
		u.MFAInitSkipped = event.CreationDate
	case user.UserV1InitialCodeAddedType,
		user.HumanInitialCodeAddedType:
		u.InitRequired = true
	case user.UserV1InitializedCheckSucceededType,
		user.HumanInitializedCheckSucceededType:
		u.InitRequired = false
	case user.HumanAvatarAddedType:
		err = u.setData(event)
	case user.HumanAvatarRemovedType:
		u.AvatarKey = ""
	case user.HumanPasswordlessInitCodeAddedType,
		user.HumanPasswordlessInitCodeRequestedType:
		if !u.PasswordSet {
			u.PasswordlessInitRequired = true
			u.PasswordInitRequired = false
		}
	}
	u.ComputeObject()
	return err
}

func (u *UserView) setRootData(event *models.Event) {
	u.ID = event.AggregateID
	u.ResourceOwner = event.ResourceOwner
	u.InstanceID = event.InstanceID
}

func (u *UserView) setData(event *models.Event) error {
	if err := json.Unmarshal(event.Data, u); err != nil {
		logging.Log("MODEL-lso9e").WithError(err).Error("could not unmarshal event data")
		return caos_errs.ThrowInternal(nil, "MODEL-8iows", "could not unmarshal data")
	}
	return nil
}

func (u *UserView) setPasswordData(event *models.Event) error {
	password := new(es_model.Password)
	if err := json.Unmarshal(event.Data, password); err != nil {
		logging.Log("MODEL-sdw4r").WithError(err).Error("could not unmarshal event data")
		return caos_errs.ThrowInternal(nil, "MODEL-6jhsw", "could not unmarshal data")
	}
	u.PasswordSet = password.Secret != nil
	u.PasswordInitRequired = !u.PasswordSet
	u.PasswordChangeRequired = password.ChangeRequired
	u.PasswordChanged = event.CreationDate
	return nil
}

func (u *UserView) addPasswordlessToken(event *models.Event) error {
	token, err := webAuthNViewFromEvent(event)
	if err != nil {
		return err
	}
	for i, t := range u.PasswordlessTokens {
		if t.State == int32(model.MFAStateNotReady) {
			u.PasswordlessTokens[i].ID = token.ID
			return nil
		}
	}
	token.State = int32(model.MFAStateNotReady)
	u.PasswordlessTokens = append(u.PasswordlessTokens, token)
	return nil
}

func (u *UserView) updatePasswordlessToken(event *models.Event) error {
	token, err := webAuthNViewFromEvent(event)
	if err != nil {
		return err
	}
	for i, t := range u.PasswordlessTokens {
		if t.ID == token.ID {
			u.PasswordlessTokens[i].Name = token.Name
			u.PasswordlessTokens[i].State = int32(model.MFAStateReady)
			return nil
		}
	}
	return nil
}

func (u *UserView) removePasswordlessToken(event *models.Event) error {
	token, err := webAuthNViewFromEvent(event)
	if err != nil {
		return err
	}
	for i, t := range u.PasswordlessTokens {
		if t.ID == token.ID {
			u.PasswordlessTokens[i] = u.PasswordlessTokens[len(u.PasswordlessTokens)-1]
			u.PasswordlessTokens[len(u.PasswordlessTokens)-1] = nil
			u.PasswordlessTokens = u.PasswordlessTokens[:len(u.PasswordlessTokens)-1]
			return nil
		}
	}
	return nil
}

func (u *UserView) addU2FToken(event *models.Event) error {
	token, err := webAuthNViewFromEvent(event)
	if err != nil {
		return err
	}
	for i, t := range u.U2FTokens {
		if t.State == int32(model.MFAStateNotReady) {
			u.U2FTokens[i].ID = token.ID
			return nil
		}
	}
	token.State = int32(model.MFAStateNotReady)
	u.U2FTokens = append(u.U2FTokens, token)
	return nil
}

func (u *UserView) updateU2FToken(event *models.Event) error {
	token, err := webAuthNViewFromEvent(event)
	if err != nil {
		return err
	}
	for i, t := range u.U2FTokens {
		if t.ID == token.ID {
			u.U2FTokens[i].Name = token.Name
			u.U2FTokens[i].State = int32(model.MFAStateReady)
			return nil
		}
	}
	return nil
}

func (u *UserView) removeU2FToken(event *models.Event) error {
	token, err := webAuthNViewFromEvent(event)
	if err != nil {
		return err
	}
	for i := len(u.U2FTokens) - 1; i >= 0; i-- {
		if u.U2FTokens[i].ID == token.ID {
			u.U2FTokens[i] = u.U2FTokens[len(u.U2FTokens)-1]
			u.U2FTokens[len(u.U2FTokens)-1] = nil
			u.U2FTokens = u.U2FTokens[:len(u.U2FTokens)-1]
		}
	}
	return nil
}

func webAuthNViewFromEvent(event *models.Event) (*WebAuthNView, error) {
	token := new(WebAuthNView)
	err := json.Unmarshal(event.Data, token)
	if err != nil {
		return nil, caos_errs.ThrowInternal(err, "MODEL-FSaq1", "could not unmarshal data")
	}
	return token, err
}

func (u *UserView) ComputeObject() {
	if !u.MachineView.IsZero() {
		if u.State == int32(model.UserStateUnspecified) {
			u.State = int32(model.UserStateActive)
		}
		return
	}
	if u.State == int32(model.UserStateUnspecified) || u.State == int32(model.UserStateInitial) {
		if u.IsEmailVerified {
			u.State = int32(model.UserStateActive)
		} else {
			u.State = int32(model.UserStateInitial)
		}
	}
	u.ComputeMFAMaxSetUp()
}

func (u *UserView) ComputeMFAMaxSetUp() {
	for _, token := range u.PasswordlessTokens {
		if token.State == int32(model.MFAStateReady) {
			u.MFAMaxSetUp = int32(domain.MFALevelMultiFactor)
			u.PasswordlessInitRequired = false
			return
		}
	}
	for _, token := range u.U2FTokens {
		if token.State == int32(model.MFAStateReady) {
			u.MFAMaxSetUp = int32(domain.MFALevelSecondFactor)
			return
		}
	}
	if u.OTPState == int32(model.MFAStateReady) {
		u.MFAMaxSetUp = int32(domain.MFALevelSecondFactor)
		return
	}
	u.MFAMaxSetUp = int32(domain.MFALevelNotSetUp)
}

func (u *UserView) SetEmptyUserType() {
	if u.MachineView != nil && u.MachineView.Name == "" {
		u.MachineView = nil
	} else {
		u.HumanView = nil
	}
}<|MERGE_RESOLUTION|>--- conflicted
+++ resolved
@@ -309,17 +309,9 @@
 		u.State = int32(model.UserStateLocked)
 	case user.UserV1MFAOTPAddedType,
 		user.HumanMFAOTPAddedType:
-<<<<<<< HEAD
-		if u == nil {
-			logging.WithFields("sequence", event.Sequence, "instance", event.InstanceID, "eventID", event.ID).Warn("u is nil")
-		}
-		if u.HumanView == nil {
-			logging.WithFields("sequence", event.Sequence, "instance", event.InstanceID, "eventID", event.ID, "userId", u.ID).Warn("u.HumanView is nil")
-=======
 		if u.HumanView == nil {
 			logging.WithFields("sequence", event.Sequence, "instance", event.InstanceID).Warn("event is ignored because human not exists")
 			break
->>>>>>> 11736c18
 		}
 		u.OTPState = int32(model.MFAStateNotReady)
 	case user.UserV1MFAOTPVerifiedType,
