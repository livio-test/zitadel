--- conflicted
+++ resolved
@@ -18,12 +18,8 @@
 		return nil, err
 	}
 	return &admin_pb.ListSecretGeneratorsResponse{
-<<<<<<< HEAD
+		Result:  SecretGeneratorsToPb(result.SecretGenerators),
 		Details: object.ToListDetails(result.Count, result.Sequence, result.LastUpdated),
-=======
-		Result:  SecretGeneratorsToPb(result.SecretGenerators),
-		Details: object.ToListDetails(result.Count, result.Sequence, result.Timestamp),
->>>>>>> 6319fdda
 	}, nil
 }
 
