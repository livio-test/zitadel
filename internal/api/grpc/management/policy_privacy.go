package management

import (
	"context"

	"github.com/caos/zitadel/internal/api/authz"
	"github.com/caos/zitadel/internal/api/grpc/object"
	policy_grpc "github.com/caos/zitadel/internal/api/grpc/policy"
	mgmt_pb "github.com/caos/zitadel/pkg/grpc/management"
)

func (s *Server) GetPrivacyPolicy(ctx context.Context, _ *mgmt_pb.GetPrivacyPolicyRequest) (*mgmt_pb.GetPrivacyPolicyResponse, error) {
<<<<<<< HEAD
	policy, err := s.query.MyPrivacyPolicy(ctx, authz.GetCtxData(ctx).OrgID)
=======
	policy, err := s.query.PrivacyPolicyByOrg(ctx, authz.GetCtxData(ctx).OrgID)
>>>>>>> 7b38158c
	if err != nil {
		return nil, err
	}
	return &mgmt_pb.GetPrivacyPolicyResponse{Policy: policy_grpc.ModelPrivacyPolicyToPb(policy)}, nil
}

func (s *Server) GetDefaultPrivacyPolicy(ctx context.Context, _ *mgmt_pb.GetDefaultPrivacyPolicyRequest) (*mgmt_pb.GetDefaultPrivacyPolicyResponse, error) {
	policy, err := s.query.DefaultPrivacyPolicy(ctx)
	if err != nil {
		return nil, err
	}
	return &mgmt_pb.GetDefaultPrivacyPolicyResponse{Policy: policy_grpc.ModelPrivacyPolicyToPb(policy)}, nil
}

func (s *Server) AddCustomPrivacyPolicy(ctx context.Context, req *mgmt_pb.AddCustomPrivacyPolicyRequest) (*mgmt_pb.AddCustomPrivacyPolicyResponse, error) {
	result, err := s.command.AddPrivacyPolicy(ctx, authz.GetCtxData(ctx).OrgID, AddPrivacyPolicyToDomain(req))
	if err != nil {
		return nil, err
	}
	return &mgmt_pb.AddCustomPrivacyPolicyResponse{
		Details: object.AddToDetailsPb(
			result.Sequence,
			result.ChangeDate,
			result.ResourceOwner,
		),
	}, nil
}

func (s *Server) UpdateCustomPrivacyPolicy(ctx context.Context, req *mgmt_pb.UpdateCustomPrivacyPolicyRequest) (*mgmt_pb.UpdateCustomPrivacyPolicyResponse, error) {
	result, err := s.command.ChangePrivacyPolicy(ctx, authz.GetCtxData(ctx).OrgID, UpdatePrivacyPolicyToDomain(req))
	if err != nil {
		return nil, err
	}
	return &mgmt_pb.UpdateCustomPrivacyPolicyResponse{
		Details: object.ChangeToDetailsPb(
			result.Sequence,
			result.ChangeDate,
			result.ResourceOwner,
		),
	}, nil
}

func (s *Server) ResetPrivacyPolicyToDefault(ctx context.Context, _ *mgmt_pb.ResetPrivacyPolicyToDefaultRequest) (*mgmt_pb.ResetPrivacyPolicyToDefaultResponse, error) {
	objectDetails, err := s.command.RemovePrivacyPolicy(ctx, authz.GetCtxData(ctx).OrgID)
	if err != nil {
		return nil, err
	}
	return &mgmt_pb.ResetPrivacyPolicyToDefaultResponse{
		Details: object.DomainToChangeDetailsPb(objectDetails),
	}, nil
}<|MERGE_RESOLUTION|>--- conflicted
+++ resolved
@@ -10,11 +10,7 @@
 )
 
 func (s *Server) GetPrivacyPolicy(ctx context.Context, _ *mgmt_pb.GetPrivacyPolicyRequest) (*mgmt_pb.GetPrivacyPolicyResponse, error) {
-<<<<<<< HEAD
-	policy, err := s.query.MyPrivacyPolicy(ctx, authz.GetCtxData(ctx).OrgID)
-=======
 	policy, err := s.query.PrivacyPolicyByOrg(ctx, authz.GetCtxData(ctx).OrgID)
->>>>>>> 7b38158c
 	if err != nil {
 		return nil, err
 	}
