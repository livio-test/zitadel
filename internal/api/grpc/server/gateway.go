package server

import (
	"context"
	"fmt"
	"net/http"
	"strings"

	"github.com/grpc-ecosystem/grpc-gateway/v2/runtime"
	"github.com/zitadel/logging"
	"google.golang.org/grpc"
	"google.golang.org/grpc/credentials/insecure"
	healthpb "google.golang.org/grpc/health/grpc_health_v1"
	"google.golang.org/protobuf/encoding/protojson"
	"google.golang.org/protobuf/proto"

	client_middleware "github.com/zitadel/zitadel/internal/api/grpc/client/middleware"
	"github.com/zitadel/zitadel/internal/api/grpc/server/middleware"
	http_mw "github.com/zitadel/zitadel/internal/api/http/middleware"
	"github.com/zitadel/zitadel/internal/query"
)

const (
	mimeWildcard = "*/*"
)

var (
	customHeaders = []string{
		"x-zitadel-",
	}
	jsonMarshaler = &runtime.JSONPb{
		UnmarshalOptions: protojson.UnmarshalOptions{
			DiscardUnknown: true,
		},
	}

	serveMuxOptions = []runtime.ServeMuxOption{
		runtime.WithMarshalerOption(jsonMarshaler.ContentType(nil), jsonMarshaler),
		runtime.WithMarshalerOption(mimeWildcard, jsonMarshaler),
		runtime.WithMarshalerOption(runtime.MIMEWildcard, jsonMarshaler),
		runtime.WithIncomingHeaderMatcher(headerMatcher),
		runtime.WithOutgoingHeaderMatcher(runtime.DefaultHeaderMatcher),
		runtime.WithForwardResponseOption(responseForwarder),
	}

	headerMatcher = runtime.HeaderMatcherFunc(
		func(header string) (string, bool) {
			for _, customHeader := range customHeaders {
				if strings.HasPrefix(strings.ToLower(header), customHeader) {
					return header, true
				}
			}
			return runtime.DefaultHeaderMatcher(header)
		},
	)

	responseForwarder = func(ctx context.Context, w http.ResponseWriter, resp proto.Message) error {
		t, ok := resp.(CustomHTTPResponse)
		if ok {
			// TODO: find a way to return a location header if needed w.Header().Set("location", t.Location())
			w.WriteHeader(t.CustomHTTPCode())
		}
		return nil
	}
)

type Gateway struct {
	mux               *runtime.ServeMux
	http1HostName     string
	connection        *grpc.ClientConn
	accessInterceptor *http_mw.AccessInterceptor
	queries           *query.Queries
}

func (g *Gateway) Handler() http.Handler {
	return addInterceptors(g.mux, g.http1HostName, g.accessInterceptor, g.queries)
}

type CustomHTTPResponse interface {
	CustomHTTPCode() int
}

type RegisterGatewayFunc func(ctx context.Context, mux *runtime.ServeMux, conn *grpc.ClientConn) error

func CreateGatewayWithPrefix(
	ctx context.Context,
	g WithGatewayPrefix,
	port uint16,
	http1HostName string,
	accessInterceptor *http_mw.AccessInterceptor,
	queries *query.Queries,
) (http.Handler, string, error) {
	runtimeMux := runtime.NewServeMux(serveMuxOptions...)
	opts := []grpc.DialOption{
		grpc.WithTransportCredentials(insecure.NewCredentials()),
		grpc.WithUnaryInterceptor(client_middleware.DefaultTracingClient()),
	}
	connection, err := dial(ctx, port, opts)
	if err != nil {
		return nil, "", err
	}
	err = g.RegisterGateway()(ctx, runtimeMux, connection)
	if err != nil {
		return nil, "", fmt.Errorf("failed to register grpc gateway: %w", err)
	}
	return addInterceptors(runtimeMux, http1HostName, accessInterceptor, queries), g.GatewayPathPrefix(), nil
}

func CreateGateway(ctx context.Context, port uint16, http1HostName string, accessInterceptor *http_mw.AccessInterceptor) (*Gateway, error) {
	connection, err := dial(ctx,
		port,
		[]grpc.DialOption{
			grpc.WithTransportCredentials(insecure.NewCredentials()),
			grpc.WithUnaryInterceptor(client_middleware.DefaultTracingClient()),
		})
	if err != nil {
		return nil, err
	}
	runtimeMux := runtime.NewServeMux(append(serveMuxOptions, runtime.WithHealthzEndpoint(healthpb.NewHealthClient(connection)))...)
	return &Gateway{
		mux:               runtimeMux,
		http1HostName:     http1HostName,
		connection:        connection,
		accessInterceptor: accessInterceptor,
	}, nil
}

func RegisterGateway(ctx context.Context, gateway *Gateway, server Server) error {
	err := server.RegisterGateway()(ctx, gateway.mux, gateway.connection)
	if err != nil {
		return fmt.Errorf("failed to register grpc gateway: %w", err)
	}
	return nil
}

func dial(ctx context.Context, port uint16, opts []grpc.DialOption) (*grpc.ClientConn, error) {
	endpoint := fmt.Sprintf("localhost:%d", port)
	conn, err := grpc.Dial(endpoint, opts...)
	if err != nil {
		return nil, err
	}
	defer func() {
		if err != nil {
			if cerr := conn.Close(); cerr != nil {
				logging.Infof("Failed to close conn to %s: %v", endpoint, cerr)
			}
			return
		}
		go func() {
			<-ctx.Done()
			if cerr := conn.Close(); cerr != nil {
				logging.Infof("Failed to close conn to %s: %v", endpoint, cerr)
			}
		}()
	}()
	return conn, nil
}

func addInterceptors(
	handler http.Handler,
	http1HostName string,
	accessInterceptor *http_mw.AccessInterceptor,
	queries *query.Queries,
) http.Handler {
	handler = http_mw.CallDurationHandler(handler)
	handler = http1Host(handler, http1HostName)
	handler = http_mw.CORSInterceptor(handler)
	handler = http_mw.RobotsTagHandler(handler)
	handler = http_mw.DefaultTelemetryHandler(handler)
	// For some non-obvious reason, the exhaustedCookieInterceptor sends the SetCookie header
	// only if it follows the http_mw.DefaultTelemetryHandler
	handler = exhaustedCookieInterceptor(handler, accessInterceptor, queries)
	handler = http_mw.DefaultMetricsHandler(handler)
	return handler
}

func http1Host(next http.Handler, http1HostName string) http.Handler {
	return http.HandlerFunc(func(w http.ResponseWriter, r *http.Request) {
		host, err := http_mw.HostFromRequest(r, http1HostName)
		if err != nil {
			http.Error(w, err.Error(), http.StatusForbidden)
			return
		}
		r.Header.Set(middleware.HTTP1Host, host)
		next.ServeHTTP(w, r)
	})
}

func exhaustedCookieInterceptor(
	next http.Handler,
	accessInterceptor *http_mw.AccessInterceptor,
	queries *query.Queries,
) http.Handler {
	return http.HandlerFunc(func(writer http.ResponseWriter, request *http.Request) {
		next.ServeHTTP(&cookieResponseWriter{
			ResponseWriter:    writer,
			accessInterceptor: accessInterceptor,
			request:           request,
			queries:           queries,
		}, request)
	})
}

type cookieResponseWriter struct {
	http.ResponseWriter
	accessInterceptor *http_mw.AccessInterceptor
	request           *http.Request
	queries           *query.Queries
}

func (r *cookieResponseWriter) WriteHeader(status int) {
	if status >= 200 && status < 300 {
<<<<<<< HEAD
		r.accessInterceptor.DeleteExhaustedCookie(r.ResponseWriter, r.request)
=======
		r.accessInterceptor.DeleteExhaustedCookie(r.ResponseWriter)
>>>>>>> 58cfb94e
	}
	if status == http.StatusTooManyRequests {
		r.accessInterceptor.SetExhaustedCookie(r.ResponseWriter, r.request)
	}
	r.ResponseWriter.WriteHeader(status)
}<|MERGE_RESOLUTION|>--- conflicted
+++ resolved
@@ -210,11 +210,7 @@
 
 func (r *cookieResponseWriter) WriteHeader(status int) {
 	if status >= 200 && status < 300 {
-<<<<<<< HEAD
-		r.accessInterceptor.DeleteExhaustedCookie(r.ResponseWriter, r.request)
-=======
 		r.accessInterceptor.DeleteExhaustedCookie(r.ResponseWriter)
->>>>>>> 58cfb94e
 	}
 	if status == http.StatusTooManyRequests {
 		r.accessInterceptor.SetExhaustedCookie(r.ResponseWriter, r.request)
