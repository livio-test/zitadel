--- conflicted
+++ resolved
@@ -101,10 +101,7 @@
 }
 
 func MembershipToMembershipPb(membership *query.Membership) *user_pb.Membership {
-<<<<<<< HEAD
-=======
 	typ, name := memberTypeToPb(membership)
->>>>>>> db355fac
 	return &user_pb.Membership{
 		UserId:      membership.UserID,
 		Type:        typ,
@@ -119,27 +116,6 @@
 	}
 }
 
-<<<<<<< HEAD
-func memberTypeToPb(membership *query.Membership) user_pb.MembershipType {
-	if membership.Org != nil {
-		return &user_pb.Membership_OrgId{
-			OrgId: membership.Org.OrgID,
-		}
-	} else if membership.Project != nil {
-		return &user_pb.Membership_ProjectId{
-			ProjectId: membership.Project.ProjectID,
-		}
-	} else if membership.ProjectGrant != nil {
-		return &user_pb.Membership_ProjectGrantId{
-			ProjectGrantId: membership.ProjectGrant.GrantID,
-		}
-	} else if membership.IAM != nil {
-		return &user_pb.Membership_Iam{
-			Iam: true,
-		}
-	}
-	return nil
-=======
 func memberTypeToPb(membership *query.Membership) (user_pb.MembershipType, string) {
 	if membership.Org != nil {
 		return &user_pb.Membership_OrgId{
@@ -159,5 +135,4 @@
 		}, membership.IAM.Name
 	}
 	return nil, ""
->>>>>>> db355fac
 }