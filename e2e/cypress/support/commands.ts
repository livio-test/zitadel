--- conflicted
+++ resolved
@@ -50,7 +50,6 @@
       /**
        * Custom command that waits until the selector finds zero elements.
        */
-<<<<<<< HEAD
       shouldNotExist(options?: ShouldNotExistOptions): Cypress.Chainable<null>;
 
       /**
@@ -62,13 +61,10 @@
        * Custom command that has to be called before each test
        */
       resetContext(): Cypress.Chainable<null>;
-=======
-      shouldNotExist(options: ShouldNotExistOptions): Cypress.Chainable<null>;
       /**
        * Custom command that asserts success is printed after a change.
        */
       shouldConfirmSuccess(): Cypress.Chainable<null>;
->>>>>>> 5704c441
     }
   }
 }
@@ -101,14 +97,34 @@
     */
 });
 
-<<<<<<< HEAD
-Cypress.Commands.add('shouldNotExist', { prevSubject: false }, (options?: ShouldNotExistOptions) => {
-  return cy.waitUntil(
-    () => {
-      return Cypress.$(options?.selector).length === 0;
-    },
-    { timeout: typeof options?.timeout === 'number' ? options.timeout : 500 },
-  );
+Cypress.Commands.add('shouldNotExist', { prevSubject: false }, (options: ShouldNotExistOptions) => {
+  if (!options.timeout) {
+    const elements = Cypress.$(options.selector);
+    expect(elements.text()).to.be.empty;
+    expect(elements.length).to.equal(0);
+    return null;
+  }
+  return cy
+    .waitUntil(
+      () => {
+        const elements = Cypress.$(options.selector);
+        if (!elements.length) {
+          return cy.wrap(true);
+        }
+        return cy.log(`elements with selector ${options.selector} and text ${elements.text()} exist`).wrap(false);
+      },
+      {
+        timeout: options.timeout.ms,
+        errorMsg: options.timeout.errMessage,
+      },
+    )
+    .then(() => null);
+});
+
+Cypress.Commands.add('shouldConfirmSuccess', { prevSubject: false }, () => {
+  cy.get('.data-e2e-message');
+  cy.shouldNotExist({ selector: '.data-e2e-failure' });
+  cy.get('.data-e2e-success');
 });
 /*
 Cypress.Commands.add('authenticate', {prevSubject:false}, ()=>{
@@ -152,34 +168,4 @@
       });
     });
   });
-=======
-Cypress.Commands.add('shouldNotExist', { prevSubject: false }, (options: ShouldNotExistOptions) => {
-  if (!options.timeout) {
-    const elements = Cypress.$(options.selector);
-    expect(elements.text()).to.be.empty;
-    expect(elements.length).to.equal(0);
-    return null;
-  }
-  return cy
-    .waitUntil(
-      () => {
-        const elements = Cypress.$(options.selector);
-        if (!elements.length) {
-          return cy.wrap(true);
-        }
-        return cy.log(`elements with selector ${options.selector} and text ${elements.text()} exist`).wrap(false);
-      },
-      {
-        timeout: options.timeout.ms,
-        errorMsg: options.timeout.errMessage,
-      },
-    )
-    .then(() => null);
-});
-
-Cypress.Commands.add('shouldConfirmSuccess', { prevSubject: false }, () => {
-  cy.get('.data-e2e-message');
-  cy.shouldNotExist({ selector: '.data-e2e-failure' });
-  cy.get('.data-e2e-success');
->>>>>>> 5704c441
 });