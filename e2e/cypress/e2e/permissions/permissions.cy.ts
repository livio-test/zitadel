--- conflicted
+++ resolved
@@ -46,13 +46,8 @@
 
         it('should add a manager', () => {
           cy.get('[data-e2e="add-member-button"]').click();
-<<<<<<< HEAD
           cy.get('[data-e2e="add-member-input"]').type(testManagerUsername);
-          cy.get('[data-e2e="user-option"]').click();
-=======
-          cy.get('[data-e2e="add-member-input"]').type(testManagerLoginname);
           cy.get('[data-e2e="user-option"]').first().click();
->>>>>>> 06e2ac48
           cy.contains('[data-e2e="role-checkbox"]', roles[0]).click();
           cy.get('[data-e2e="confirm-add-member-button"]').click();
           cy.shouldConfirmSuccess();
