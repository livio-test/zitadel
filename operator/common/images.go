--- conflicted
+++ resolved
@@ -9,11 +9,7 @@
 type zitadelImage image
 
 const (
-<<<<<<< HEAD
-	CockroachImage       dockerhubImage = "cockroachdb/cockroach:v21.1.7"
-=======
 	CockroachImage       dockerhubImage = "cockroachdb/cockroach:v21.1.8"
->>>>>>> 45ebd162
 	PostgresImage        dockerhubImage = "postgres:9.6.17"
 	FlywayImage          dockerhubImage = "flyway/flyway:7.12.1"
 	AlpineImage          dockerhubImage = "alpine:3.11"
