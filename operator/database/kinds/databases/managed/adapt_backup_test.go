package managed

import (
	"testing"
	"time"

	"github.com/caos/orbos/mntr"
	kubernetesmock "github.com/caos/orbos/pkg/kubernetes/mock"
	"github.com/caos/orbos/pkg/labels"
	"github.com/caos/orbos/pkg/secret"
	"github.com/caos/orbos/pkg/tree"
	"github.com/caos/zitadel/operator/database/kinds/backups/bucket"
	"github.com/caos/zitadel/operator/database/kinds/backups/bucket/backup"
	"github.com/caos/zitadel/operator/database/kinds/backups/bucket/clean"
	"github.com/caos/zitadel/operator/database/kinds/backups/bucket/restore"
	"github.com/golang/mock/gomock"
	"github.com/stretchr/testify/assert"
	corev1 "k8s.io/api/core/v1"
)

func getTreeWithDBAndBackup(t *testing.T, masterkey string, saJson string, backupName string) *tree.Tree {

	bucketDesired := getDesiredTree(t, masterkey, &bucket.DesiredV0{
		Common: tree.NewCommon("databases.caos.ch/BucketBackup", "v0", false),
		Spec: &bucket.Spec{
			Verbose: true,
			Cron:    "testCron",
			Bucket:  "testBucket",
			ServiceAccountJSON: &secret.Secret{
				Value: saJson,
			},
		},
	})
	bucketDesiredKind, err := bucket.ParseDesiredV0(bucketDesired)
	assert.NoError(t, err)
	bucketDesired.Parsed = bucketDesiredKind

	return getDesiredTree(t, masterkey, &DesiredV0{
		Common: tree.NewCommon("databases.caos.ch/CockroachDB", "v0", false),
		Spec: Spec{
			Verbose:         false,
			ReplicaCount:    1,
			StorageCapacity: "368Gi",
			StorageClass:    "testSC",
			NodeSelector:    map[string]string{},
			ClusterDns:      "testDns",
			Backups:         map[string]*tree.Tree{backupName: bucketDesired},
		},
	})
}

func TestManaged_AdaptBucketBackup(t *testing.T) {
	monitor := mntr.Monitor{}
	componentLabels := labels.MustForComponent(labels.MustForAPI(labels.MustForOperator("testProd", "testOp", "testVersion"), "testKind", "v0"), "database")

	labels := map[string]string{
		"app.kubernetes.io/component":  "backup",
		"app.kubernetes.io/managed-by": "testOp",
		"app.kubernetes.io/name":       "backup-serviceaccountjson",
		"app.kubernetes.io/part-of":    "testProd",
		"app.kubernetes.io/version":    "testVersion",
		"caos.ch/apiversion":           "v0",
		"caos.ch/kind":                 "BucketBackup",
	}
	namespace := "testNs"
	timestamp := "testTs"
	nodeselector := map[string]string{"test": "test"}
	tolerations := []corev1.Toleration{}
	k8sClient := kubernetesmock.NewMockClientInt(gomock.NewController(t))
	backupName := "testBucket"
	saJson := "testSA"
	masterkey := "testMk"

	desired := getTreeWithDBAndBackup(t, masterkey, saJson, backupName)

	features := []string{backup.Normal}
	bucket.SetBackup(k8sClient, namespace, labels, saJson)
	k8sClient.EXPECT().WaitUntilStatefulsetIsReady(namespace, SfsName, true, true, 60*time.Second)

<<<<<<< HEAD
	query, _, _, _, _, _, err := Adapter(componentLabels, namespace, timestamp, nodeselector, tolerations, features)(monitor, desired, &tree.Tree{})
=======
	query, _, _, _, _, _, err := Adapter(componentLabels, namespace, timestamp, nodeselector, tolerations, version, features, "")(monitor, desired, &tree.Tree{})
>>>>>>> 9ba81848
	assert.NoError(t, err)

	databases := []string{"test1", "test2"}
	queried := bucket.SetQueriedForDatabases(databases, []string{})
	ensure, err := query(k8sClient, queried)
	assert.NoError(t, err)
	assert.NotNil(t, ensure)

	assert.NoError(t, ensure(k8sClient))
}

func TestManaged_AdaptBucketInstantBackup(t *testing.T) {
	monitor := mntr.Monitor{}
	componentLabels := labels.MustForComponent(labels.MustForAPI(labels.MustForOperator("testProd", "testOp", "testVersion"), "testKind", "v0"), "database")
	labels := map[string]string{
		"app.kubernetes.io/component":  "backup",
		"app.kubernetes.io/managed-by": "testOp",
		"app.kubernetes.io/name":       "backup-serviceaccountjson",
		"app.kubernetes.io/part-of":    "testProd",
		"app.kubernetes.io/version":    "testVersion",
		"caos.ch/apiversion":           "v0",
		"caos.ch/kind":                 "BucketBackup",
	}
	namespace := "testNs"
	timestamp := "testTs"
	nodeselector := map[string]string{"test": "test"}
	tolerations := []corev1.Toleration{}
	masterkey := "testMk"
	k8sClient := kubernetesmock.NewMockClientInt(gomock.NewController(t))
	saJson := "testSA"
	backupName := "testBucket"

	features := []string{backup.Instant}
	bucket.SetInstantBackup(k8sClient, namespace, backupName, labels, saJson)
	k8sClient.EXPECT().WaitUntilStatefulsetIsReady(namespace, SfsName, true, true, 60*time.Second)

	desired := getTreeWithDBAndBackup(t, masterkey, saJson, backupName)

<<<<<<< HEAD
	query, _, _, _, _, _, err := Adapter(componentLabels, namespace, timestamp, nodeselector, tolerations, features)(monitor, desired, &tree.Tree{})
=======
	query, _, _, _, _, _, err := Adapter(componentLabels, namespace, timestamp, nodeselector, tolerations, version, features, "")(monitor, desired, &tree.Tree{})
>>>>>>> 9ba81848
	assert.NoError(t, err)

	databases := []string{"test1", "test2"}
	queried := bucket.SetQueriedForDatabases(databases, []string{})
	ensure, err := query(k8sClient, queried)
	assert.NoError(t, err)
	assert.NotNil(t, ensure)

	assert.NoError(t, ensure(k8sClient))
}

func TestManaged_AdaptBucketCleanAndRestore(t *testing.T) {
	monitor := mntr.Monitor{}
	componentLabels := labels.MustForComponent(labels.MustForAPI(labels.MustForOperator("testProd", "testOp", "testVersion"), "testKind", "v0"), "database")
	labels := map[string]string{
		"app.kubernetes.io/component":  "backup",
		"app.kubernetes.io/managed-by": "testOp",
		"app.kubernetes.io/name":       "backup-serviceaccountjson",
		"app.kubernetes.io/part-of":    "testProd",
		"app.kubernetes.io/version":    "testVersion",
		"caos.ch/apiversion":           "v0",
		"caos.ch/kind":                 "BucketBackup",
	}
	namespace := "testNs"
	timestamp := "testTs"
	nodeselector := map[string]string{"test": "test"}
	tolerations := []corev1.Toleration{}
	masterkey := "testMk"
	k8sClient := kubernetesmock.NewMockClientInt(gomock.NewController(t))
	saJson := "testSA"
	backupName := "testBucket"

	features := []string{restore.Instant, clean.Instant}
	bucket.SetRestore(k8sClient, namespace, backupName, labels, saJson)
	SetClean(k8sClient, namespace, 1)
	k8sClient.EXPECT().WaitUntilStatefulsetIsReady(namespace, SfsName, true, true, 60*time.Second).Times(1)

	desired := getTreeWithDBAndBackup(t, masterkey, saJson, backupName)

<<<<<<< HEAD
	query, _, _, _, _, _, err := Adapter(componentLabels, namespace, timestamp, nodeselector, tolerations, features)(monitor, desired, &tree.Tree{})
=======
	query, _, _, _, _, _, err := Adapter(componentLabels, namespace, timestamp, nodeselector, tolerations, version, features, "")(monitor, desired, &tree.Tree{})
>>>>>>> 9ba81848
	assert.NoError(t, err)

	databases := []string{"test1", "test2"}
	users := []string{"test1", "test2"}
	queried := bucket.SetQueriedForDatabases(databases, users)
	ensure, err := query(k8sClient, queried)
	assert.NoError(t, err)
	assert.NotNil(t, ensure)

	assert.NoError(t, ensure(k8sClient))
}<|MERGE_RESOLUTION|>--- conflicted
+++ resolved
@@ -77,11 +77,7 @@
 	bucket.SetBackup(k8sClient, namespace, labels, saJson)
 	k8sClient.EXPECT().WaitUntilStatefulsetIsReady(namespace, SfsName, true, true, 60*time.Second)
 
-<<<<<<< HEAD
-	query, _, _, _, _, _, err := Adapter(componentLabels, namespace, timestamp, nodeselector, tolerations, features)(monitor, desired, &tree.Tree{})
-=======
-	query, _, _, _, _, _, err := Adapter(componentLabels, namespace, timestamp, nodeselector, tolerations, version, features, "")(monitor, desired, &tree.Tree{})
->>>>>>> 9ba81848
+	query, _, _, _, _, _, err := Adapter(componentLabels, namespace, timestamp, nodeselector, tolerations, features, "")(monitor, desired, &tree.Tree{})
 	assert.NoError(t, err)
 
 	databases := []string{"test1", "test2"}
@@ -120,11 +116,7 @@
 
 	desired := getTreeWithDBAndBackup(t, masterkey, saJson, backupName)
 
-<<<<<<< HEAD
-	query, _, _, _, _, _, err := Adapter(componentLabels, namespace, timestamp, nodeselector, tolerations, features)(monitor, desired, &tree.Tree{})
-=======
-	query, _, _, _, _, _, err := Adapter(componentLabels, namespace, timestamp, nodeselector, tolerations, version, features, "")(monitor, desired, &tree.Tree{})
->>>>>>> 9ba81848
+	query, _, _, _, _, _, err := Adapter(componentLabels, namespace, timestamp, nodeselector, tolerations, features, "")(monitor, desired, &tree.Tree{})
 	assert.NoError(t, err)
 
 	databases := []string{"test1", "test2"}
@@ -152,6 +144,7 @@
 	timestamp := "testTs"
 	nodeselector := map[string]string{"test": "test"}
 	tolerations := []corev1.Toleration{}
+	version := "testVersion"
 	masterkey := "testMk"
 	k8sClient := kubernetesmock.NewMockClientInt(gomock.NewController(t))
 	saJson := "testSA"
@@ -164,11 +157,7 @@
 
 	desired := getTreeWithDBAndBackup(t, masterkey, saJson, backupName)
 
-<<<<<<< HEAD
-	query, _, _, _, _, _, err := Adapter(componentLabels, namespace, timestamp, nodeselector, tolerations, features)(monitor, desired, &tree.Tree{})
-=======
-	query, _, _, _, _, _, err := Adapter(componentLabels, namespace, timestamp, nodeselector, tolerations, version, features, "")(monitor, desired, &tree.Tree{})
->>>>>>> 9ba81848
+	query, _, _, _, _, _, err := Adapter(componentLabels, namespace, timestamp, nodeselector, tolerations, features, "")(monitor, desired, &tree.Tree{})
 	assert.NoError(t, err)
 
 	databases := []string{"test1", "test2"}
