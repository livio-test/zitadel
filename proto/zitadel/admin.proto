--- conflicted
+++ resolved
@@ -2304,11 +2304,8 @@
     bool password_complexity_policy = 11;
     bool label_policy = 12;
     bool custom_domain = 13;
-<<<<<<< HEAD
+    bool login_policy_password_reset = 14;
     bool custom_text = 14;
-=======
-    bool login_policy_password_reset = 14;
->>>>>>> c0d9d86b
 }
 
 message SetDefaultFeaturesResponse {
@@ -2339,11 +2336,8 @@
     bool password_complexity_policy = 12;
     bool label_policy = 13;
     bool custom_domain = 14;
-<<<<<<< HEAD
+    bool login_policy_password_reset = 15;
     bool custom_text = 15;
-=======
-    bool login_policy_password_reset = 15;
->>>>>>> c0d9d86b
 }
 
 message SetOrgFeaturesResponse {
