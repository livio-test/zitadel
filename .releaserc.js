module.exports = {
<<<<<<< HEAD
  branches: [{ name: "main" }, { name: "next" }],
  plugins: ["@semantic-release/commit-analyzer"],
=======
    branches: [
        { name: 'main' },
        { name: 'next' },
        { name: 'rc', prerelease: true },
    ],
    plugins: [
        "@semantic-release/commit-analyzer"
    ]
>>>>>>> eee4450a
};<|MERGE_RESOLUTION|>--- conflicted
+++ resolved
@@ -1,8 +1,4 @@
 module.exports = {
-<<<<<<< HEAD
-  branches: [{ name: "main" }, { name: "next" }],
-  plugins: ["@semantic-release/commit-analyzer"],
-=======
     branches: [
         { name: 'main' },
         { name: 'next' },
@@ -11,5 +7,4 @@
     plugins: [
         "@semantic-release/commit-analyzer"
     ]
->>>>>>> eee4450a
 };