module.exports = {
    branches: [
        {name: 'main'},
<<<<<<< HEAD
        {name: 'next'}
=======
        {name: 'next'},
>>>>>>> 39bdef35
    ],
    plugins: [
        "@semantic-release/commit-analyzer"
    ]
};<|MERGE_RESOLUTION|>--- conflicted
+++ resolved
@@ -1,11 +1,7 @@
 module.exports = {
     branches: [
         {name: 'main'},
-<<<<<<< HEAD
-        {name: 'next'}
-=======
         {name: 'next'},
->>>>>>> 39bdef35
     ],
     plugins: [
         "@semantic-release/commit-analyzer"
