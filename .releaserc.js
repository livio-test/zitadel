--- conflicted
+++ resolved
@@ -1,23 +1,12 @@
 module.exports = {
-<<<<<<< HEAD
     branches: [
         { name: 'main' },
         { name: 'next' },
-        { name: 'merge-eventstore', prerelease: 'eventstore-performance'}
-    ],
+        { name: 'merge-eventstore-pipeline', prerelease: 'eventstore-performance'}
+  ],
     plugins: [
-        "@semantic-release/commit-analyzer"
+      "@semantic-release/commit-analyzer",
+      "@semantic-release/release-notes-generator",
+      "@semantic-release/github"
     ]
-=======
-  branches: [
-    { name: "main" }, 
-    { name: "next" },
-    { name: "ci/improve-make", prerelease: "2.29-ignore-me" }
-  ],
-  plugins: [
-    "@semantic-release/commit-analyzer",
-    "@semantic-release/release-notes-generator",
-    "@semantic-release/github"
-  ],
->>>>>>> 35c464c8
 };